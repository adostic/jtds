// jTDS JDBC Driver for Microsoft SQL Server and Sybase
// Copyright (C) 2004 The jTDS Project
//
// This library is free software; you can redistribute it and/or
// modify it under the terms of the GNU Lesser General Public
// License as published by the Free Software Foundation; either
// version 2.1 of the License, or (at your option) any later version.
//
// This library is distributed in the hope that it will be useful,
// but WITHOUT ANY WARRANTY; without even the implied warranty of
// MERCHANTABILITY or FITNESS FOR A PARTICULAR PURPOSE.  See the GNU
// Lesser General Public License for more details.
//
// You should have received a copy of the GNU Lesser General Public
// License along with this library; if not, write to the Free Software
// Foundation, Inc., 59 Temple Place, Suite 330, Boston, MA  02111-1307  USA
//
package net.sourceforge.jtds.jdbc;

import java.io.IOException;
import java.net.InetAddress;
import java.net.UnknownHostException;
import java.sql.ResultSetMetaData;
import java.sql.SQLException;
import java.sql.SQLTimeoutException;
import java.sql.SQLWarning;
import java.sql.Types;
import java.util.ArrayList;
import java.util.Arrays;
import java.util.HashMap;
import java.util.Random;

import org.ietf.jgss.GSSContext;
import org.ietf.jgss.GSSException;
import org.ietf.jgss.GSSManager;
import org.ietf.jgss.GSSName;
import org.ietf.jgss.Oid;

import net.sourceforge.jtds.ssl.Ssl;
import net.sourceforge.jtds.util.Logger;
import net.sourceforge.jtds.util.SSPIJNIClient;
import net.sourceforge.jtds.util.TimerThread;

/**
 * This class implements the Sybase / Microsoft TDS protocol.
 * <p>
 * Implementation notes:
 * <ol>
 * <li>This class, together with TdsData, encapsulates all of the TDS specific logic
 *     required by the driver.
 * <li>This is a ground up reimplementation of the TDS protocol and is rather
 *     simpler, and hopefully easier to understand, than the original.
 * <li>The layout of the various Login packets is derived from the original code
 *     and freeTds work, and incorporates changes including the ability to login as a TDS 5.0 user.
 * <li>All network I/O errors are trapped here, reported to the log (if active)
 *     and the parent Connection object is notified that the connection should be considered
 *     closed.
 * <li>Rather than having a large number of classes one for each token, useful information
 *     about the current token is gathered together in the inner TdsToken class.
 * <li>As the rest of the driver interfaces to this code via higher-level method calls there
 *     should be know need for knowledge of the TDS protocol to leak out of this class.
 *     It is for this reason that all the TDS Token constants are private.
 * </ol>
 *
 * @author Mike Hutchinson
 * @author Matt Brinkley
 * @author Alin Sinpalean
 * @author Holger Rehn
 * @author FreeTDS project
 */
public class TdsCore {
    /**
     * Inner static class used to hold information about TDS tokens read.
     */
    private static class TdsToken {
        /** The current TDS token byte. */
        byte token;
        /** The status field from a DONE packet. */
        byte status;
        /** The operation field from a DONE packet. */
        byte operation;
        /** The update count from a DONE packet. */
        int updateCount;
        /** The dynamic parameters from the last TDS_DYNAMIC token. */
        ColInfo[] dynamParamInfo;
        /** The dynamic parameter data from the last TDS_DYNAMIC token. */
        Object[] dynamParamData;

        /**
         * Retrieve the update count status.
         *
         * @return <code>boolean</code> true if the update count is valid.
         */
        boolean isUpdateCount() {
            return (token == TDS_DONE_TOKEN || token == TDS_DONEINPROC_TOKEN)
                    && (status & DONE_ROW_COUNT) != 0;
        }

        /**
         * Retrieve the DONE token status.
         *
         * @return <code>boolean</code> true if the current token is a DONE packet.
         */
        boolean isEndToken() {
            return token == TDS_DONE_TOKEN
                   || token == TDS_DONEINPROC_TOKEN
                   || token == TDS_DONEPROC_TOKEN;
        }

        /**
         * Retrieve the NTLM challenge status.
         *
         * @return <code>boolean</code> true if the current token is an NTLM challenge.
         */
        boolean isAuthToken() {
            return token == TDS_AUTH_TOKEN;
        }

        /**
         * Retrieve the results pending status.
         *
         * @return <code>boolean</code> true if more results in input.
         */
        boolean resultsPending() {
            return !isEndToken() || ((status & DONE_MORE_RESULTS) != 0);
        }

        /**
         * Retrieve the result set status.
         *
         * @return <code>boolean</code> true if the current token is a result set.
         */
        boolean isResultSet() {
            return token == TDS_COLFMT_TOKEN
                   || token == TDS7_RESULT_TOKEN
                   || token == TDS_RESULT_TOKEN
                   || token == TDS5_WIDE_RESULT
                   || token == TDS_COLINFO_TOKEN
                   || token == TDS_ROW_TOKEN
                   || token == ALTMETADATA_TOKEN
                   || token == TDS_ALTROW;
        }

        /**
         * Retrieve the row data status.
         *
         * @return
         *    <code>true</code> if the current token is a result row.
         */
        public boolean isRowData() {
            return token == TDS_ROW_TOKEN || token == TDS_ALTROW;
        }

    }

    /**
     * Inner static class used to hold table meta data.
     */
    private static class TableMetaData {
        /** Table catalog (database) name. */
        String catalog;
        /** Table schema (user) name. */
        String schema;
        /** Table name. */
        String name;
    }

    //
    // Package private constants
    //
    /** Minimum network packet size. */
    public static final int MIN_PKT_SIZE = 512;
    /** Default minimum network packet size for TDS 7.0 and newer. */
    public static final int DEFAULT_MIN_PKT_SIZE_TDS70 = 4096;
    /** Maximum network packet size. */
    public static final int MAX_PKT_SIZE = 32768;
    /** The size of the packet header. */
    public static final int PKT_HDR_LEN = 8;
    /** TDS 4.2 or 7.0 Query packet. */
    public static final byte QUERY_PKT = 1;
    /** TDS 4.2 or 5.0 Login packet. */
    public static final byte LOGIN_PKT = 2;
    /** TDS Remote Procedure Call. */
    public static final byte RPC_PKT = 3;
    /** TDS Reply packet. */
    public static final byte REPLY_PKT = 4;
    /** TDS Cancel packet. */
    public static final byte CANCEL_PKT = 6;
    /** TDS MSDTC packet. */
    public static final byte MSDTC_PKT = 14;
    /** TDS 5.0 Query packet. */
    public static final byte SYBQUERY_PKT = 15;
    /** TDS 7.0 Login packet. */
    public static final byte MSLOGIN_PKT = 16;
    /** TDS 7.0 NTLM Authentication packet. */
    public static final byte NTLMAUTH_PKT = 17;
    /** SQL 2000 prelogin negotiation packet. */
    public static final byte PRELOGIN_PKT = 18;
    /** SSL Mode - Login packet must be encrypted. */
    public static final int SSL_ENCRYPT_LOGIN = 0;
    /** SSL Mode - Client requested force encryption. */
    public static final int SSL_CLIENT_FORCE_ENCRYPT = 1;
    /** SSL Mode - No server certificate installed. */
    public static final int SSL_NO_ENCRYPT = 2;
    /** SSL Mode - Server requested force encryption. */
    public static final int SSL_SERVER_FORCE_ENCRYPT = 3;

    //
    // Sub packet types
    //
    /** TDS 5.0 Parameter format token. */
    private static final byte TDS5_PARAMFMT2_TOKEN  = (byte) 32;   // 0x20
    /** TDS 5.0 Language token. */
    private static final byte TDS_LANG_TOKEN        = (byte) 33;   // 0x21
    /** TSD 5.0 Wide result set token. */
    private static final byte TDS5_WIDE_RESULT      = (byte) 97;   // 0x61
    /** TDS 5.0 Close token. */
    private static final byte TDS_CLOSE_TOKEN       = (byte) 113;  // 0x71
    /** TDS DBLIB Offsets token. */
    private static final byte TDS_OFFSETS_TOKEN     = (byte) 120;  // 0x78
    /** TDS Procedure call return status token. */
    private static final byte TDS_RETURNSTATUS_TOKEN= (byte) 121;  // 0x79
    /** TDS Procedure ID token. */
    private static final byte TDS_PROCID            = (byte) 124;  // 0x7C
    /** TDS 7.0 Result set column meta data token. */
    private static final byte TDS7_RESULT_TOKEN     = (byte) 129;  // 0x81
    /** TDS 7.0 Computed Result set column meta data token. */
    private static final byte ALTMETADATA_TOKEN     = (byte) 136;  // 0x88
    /** TDS 4.2 Column names token. */
    private static final byte TDS_COLNAME_TOKEN     = (byte) 160;  // 0xA0
    /** TDS 4.2 Column meta data token. */
    private static final byte TDS_COLFMT_TOKEN      = (byte) 161;  // 0xA1
    /** TDS Table name token. */
    private static final byte TDS_TABNAME_TOKEN     = (byte) 164;  // 0xA4
    /** TDS Cursor results column infomation token. */
    private static final byte TDS_COLINFO_TOKEN     = (byte) 165;  // 0xA5
    /** TDS Computed result set names token. */
    private static final byte TDS_COMP_NAMES_TOKEN  = (byte) 167;  // 0xA7
    /** TDS Computed result set token. */
    private static final byte TDS_COMP_RESULT_TOKEN = (byte) 168;  // 0xA8
    /** TDS Order by columns token. */
    private static final byte TDS_ORDER_TOKEN       = (byte) 169;  // 0xA9
    /** TDS error result token. */
    private static final byte TDS_ERROR_TOKEN       = (byte) 170;  // 0xAA
    /** TDS Information message token. */
    private static final byte TDS_INFO_TOKEN        = (byte) 171;  // 0xAB
    /** TDS Output parameter value token. */
    private static final byte TDS_PARAM_TOKEN       = (byte) 172;  // 0xAC
    /** TDS Login acknowledgement token. */
    private static final byte TDS_LOGINACK_TOKEN    = (byte) 173;  // 0xAD
    /** TDS control token. */
    private static final byte TDS_CONTROL_TOKEN     = (byte) 174;  // 0xAE
    /** TDS Result set data row token. */
    private static final byte TDS_ROW_TOKEN         = (byte) 209;  // 0xD1
    /** TDS Computed result set data row token. */
    private static final byte TDS_ALTROW            = (byte) 211;  // 0xD3
    /** TDS 5.0 parameter value token. */
    private static final byte TDS5_PARAMS_TOKEN     = (byte) 215;  // 0xD7
    /** TDS 5.0 capabilities token. */
    private static final byte TDS_CAP_TOKEN         = (byte) 226;  // 0xE2
    /** TDS environment change token. */
    private static final byte TDS_ENVCHANGE_TOKEN   = (byte) 227;  // 0xE3
    /** TDS 5.0 message token. */
    private static final byte TDS_MSG50_TOKEN       = (byte) 229;  // 0xE5
    /** TDS 5.0 RPC token. */
    private static final byte TDS_DBRPC_TOKEN       = (byte) 230;  // 0xE6
    /** TDS 5.0 Dynamic SQL token. */
    private static final byte TDS5_DYNAMIC_TOKEN    = (byte) 231;  // 0xE7
    /** TDS 5.0 parameter descriptor token. */
    private static final byte TDS5_PARAMFMT_TOKEN   = (byte) 236;  // 0xEC
    /** TDS 7.0 NTLM authentication challenge token. */
    private static final byte TDS_AUTH_TOKEN        = (byte) 237;  // 0xED
    /** TDS 5.0 Result set column meta data token. */
    private static final byte TDS_RESULT_TOKEN      = (byte) 238;  // 0xEE
    /** TDS done token. */
    private static final byte TDS_DONE_TOKEN        = (byte) 253;  // 0xFD DONE
    /** TDS done procedure token. */
    private static final byte TDS_DONEPROC_TOKEN    = (byte) 254;  // 0xFE DONEPROC
    /** TDS done in procedure token. */
    private static final byte TDS_DONEINPROC_TOKEN  = (byte) 255;  // 0xFF DONEINPROC

    //
    // Environment change payload codes
    //
    /** Environment change: database changed. */
    private static final byte TDS_ENV_DATABASE      = (byte) 1;
    /** Environment change: language changed. */
    private static final byte TDS_ENV_LANG          = (byte) 2;
    /** Environment change: charset changed. */
    private static final byte TDS_ENV_CHARSET       = (byte) 3;
    /** Environment change: network packet size changed. */
    private static final byte TDS_ENV_PACKSIZE      = (byte) 4;
    /** Environment change: locale changed. */
    private static final byte TDS_ENV_LCID          = (byte) 5;
    /** Environment change: TDS 8 collation changed. */
    private static final byte TDS_ENV_SQLCOLLATION  = (byte) 7; // TDS8 Collation

    //
    // Static variables used only for performance
    //
    /** Used to optimize the {@link #getParameters()} call */
    private static final ParamInfo[] EMPTY_PARAMETER_INFO = new ParamInfo[0];

    //
    // End token status bytes
    //
    /** Done: more results are expected. */
    private static final byte DONE_MORE_RESULTS     = (byte) 0x01;
    /** Done: command caused an error. */
    private static final byte DONE_ERROR            = (byte) 0x02;
    /** Done: There is a valid row count. */
    private static final byte DONE_ROW_COUNT        = (byte) 0x10;
    /** Done: Cancel acknowledgment. */
    static final byte DONE_CANCEL                   = (byte) 0x20;
    /**
     * Done: Response terminator (if more than one request packet is sent, each
     * response is terminated by a DONE packet with this flag set).
     */
    private static final byte DONE_END_OF_RESPONSE  = (byte) 0x80;

    //
    // Prepared SQL types
    //
    /** Do not prepare SQL */
    public static final int UNPREPARED = 0;
    /** Prepare SQL using temporary stored procedures */
    public static final int TEMPORARY_STORED_PROCEDURES = 1;
    /** Prepare SQL using sp_executesql */
    public static final int EXECUTE_SQL = 2;
    /** Prepare SQL using sp_prepare and sp_execute */
    public static final int PREPARE = 3;

    //
    // Sybase capability flags
    //
    /** Sybase char and binary > 255.*/
    static final int SYB_LONGDATA    = 1;
    /** Sybase date and time data types.*/
    static final int SYB_DATETIME    = 2;
    /** Sybase nullable bit type.*/
    static final int SYB_BITNULL     = 4;
    /** Sybase extended column meta data.*/
    static final int SYB_EXTCOLINFO  = 8;
    /** Sybase univarchar etc. */
    static final int SYB_UNICODE     = 16;
    /** Sybase 15+ unitext. */
    static final int SYB_UNITEXT     = 32;
    /** Sybase 15+ bigint. */
    static final int SYB_BIGINT      = 64;

    /** Cancel has been generated by <code>Statement.cancel()</code>. */
    private final static int ASYNC_CANCEL = 0;
    /** Cancel has been generated by a query timeout. */
    private final static int TIMEOUT_CANCEL = 1;

    /** Map of system stored procedures that have shortcuts in TDS8. */
    private static HashMap tds8SpNames = new HashMap();
    static {
        tds8SpNames.put("sp_cursor",            new Integer(1));
        tds8SpNames.put("sp_cursoropen",        new Integer(2));
        tds8SpNames.put("sp_cursorprepare",     new Integer(3));
        tds8SpNames.put("sp_cursorexecute",     new Integer(4));
        tds8SpNames.put("sp_cursorprepexec",    new Integer(5));
        tds8SpNames.put("sp_cursorunprepare",   new Integer(6));
        tds8SpNames.put("sp_cursorfetch",       new Integer(7));
        tds8SpNames.put("sp_cursoroption",      new Integer(8));
        tds8SpNames.put("sp_cursorclose",       new Integer(9));
        tds8SpNames.put("sp_executesql",        new Integer(10));
        tds8SpNames.put("sp_prepare",           new Integer(11));
        tds8SpNames.put("sp_execute",           new Integer(12));
        tds8SpNames.put("sp_prepexec",          new Integer(13));
        tds8SpNames.put("sp_prepexecrpc",       new Integer(14));
        tds8SpNames.put("sp_unprepare",         new Integer(15));
    }

    //
    // Class variables
    //
    /** Name of the client host (it can take quite a while to find it out if DNS is configured incorrectly). */
    private static String hostName;
    /** A reference to ntlm.SSPIJNIClient. */
    private static SSPIJNIClient sspiJNIClient;

    //
    // Instance variables
    //
    /** The Connection object that created this object. */
    private final JtdsConnection connection;
    /** The TDS version being supported by this connection. */
    private int tdsVersion;
    /** The make of SQL Server (Sybase/Microsoft). */
    private final int serverType;
    /** The Shared network socket object. */
    private final SharedSocket socket;
    /** The output server request stream. */
    private final RequestStream out;
    /** The input server response stream. */
    private final ResponseStream in;
    /** True if the server response is fully read. */
    private boolean endOfResponse = true;
    /** True if the current result set is at end of file. */
    private boolean endOfResults  = true;
    /** The array of column meta data objects for this result set. */
    private ColInfo[] columns;
    /** The array of column meta data objects for the computed columns of this result set. */
    private ColInfo[] computedColumns;
    /** The array of column data objects in the current row. */
    private Object[] rowData;
    /** The array of computed column data objects in the current row. */
    private Object[] computedRowData;
    /** The array of table names associated with this result. */
    private TableMetaData[] tables;
    /** The descriptor object for the current TDS token. */
    private final TdsToken currentToken = new TdsToken();
    /** The stored procedure return status. */
    private Integer returnStatus;
    /** The return parameter meta data object for the current procedure call. */
    private ParamInfo returnParam;
    /** The array of parameter meta data objects for the current procedure call. */
    private ParamInfo[] parameters;
    /** The index of the next output parameter to populate. */
    private int nextParam = -1;
    /** The head of the diagnostic messages chain. */
    private final SQLDiagnostic messages;
    /** Indicates that this object is closed. */
    private boolean isClosed;
    /** Flag that indicates if logon() should try to use Windows Single Sign On using SSPI
     * or Kerberos SSO via Java native GSSAPI. */
    private boolean ntlmAuthSSO;
    /** Indicates that a fatal error has occurred and the connection will close. */
    private boolean fatalError;
    /** Mutual exclusion lock on connection. */
    private Semaphore connectionLock;
    /** Indicates processing a batch. */
    private boolean inBatch;
    /** Indicates type of SSL connection. */
    private int sslMode = SSL_NO_ENCRYPT;
    /** Indicates pending cancel that needs to be cleared. */
    private boolean cancelPending;
    /** Synchronization monitor for {@link #cancelPending}. */
    private final int[] cancelMonitor = new int[1];

    /**
     * flag set to {@code true} whenever a TDS_ERROR token is received
     */
    private boolean _ErrorReceived;

    /** The nonce from an NTLM challenge packet. */
    byte[] nonce;
    /** NTLM authentication message. */
    byte[] ntlmMessage;
    /** target info for NTLM message */
    byte[] ntlmTarget;

    private GSSContext _gssContext;

    /**
     * Construct a TdsCore object.
     *
     * @param connection The connection which owns this object.
     * @param messages The SQLDiagnostic messages chain.
     */
    TdsCore(JtdsConnection connection, SQLDiagnostic messages) {
        this.connection = connection;
        socket = connection.getSocket();
        this.messages = messages;
        serverType = connection.getServerType();
        tdsVersion = socket.getTdsVersion();
        out = socket.getRequestStream(connection.getNetPacketSize(), connection.getMaxPrecision());
        in = socket.getResponseStream(out, connection.getNetPacketSize());
    }

    /**
     * Check that the connection is still open.
     *
     * @throws SQLException
     *     if the connection is closed
     */
    private void checkOpen() throws SQLException {
        if (connection.isClosed()) {
            throw new SQLException(
                Messages.get("error.generic.closed", "Connection"),
                    "HY010");
        }
    }

    /**
     * Retrieve the TDS protocol version.
     *
     * @return The protocol version as an <code>int</code>.
     */
    int getTdsVersion() {
       return tdsVersion;
    }

    /**
     * Retrieve the current result set column descriptors.
     *
     * @return The column descriptors as a <code>ColInfo[]</code>.
     */
    ColInfo[] getColumns() {
        return columns;
    }

    /**
     * Sets the column meta data.
     *
     * @param columns the column descriptor array
     */
    void setColumns(ColInfo[] columns) {
        this.columns = columns;
        rowData = new Object[columns.length];
        tables  = null;
    }

    /**
     * Retrieve the parameter meta data from a Sybase prepare.
     *
     * @return The parameter descriptors as a <code>ParamInfo[]</code>.
     */
    ParamInfo[] getParameters() {
        if (currentToken.dynamParamInfo != null) {
            ParamInfo[] params = new ParamInfo[currentToken.dynamParamInfo.length];

            for (int i = 0; i < params.length; i++) {
                ColInfo ci = currentToken.dynamParamInfo[i];
                params[i] = new ParamInfo(ci, ci.realName, null, 0);
            }

            return params;
        }

        return EMPTY_PARAMETER_INFO;
    }

    /**
     * Retrieve the current result set data items.
     *
     * @return the row data as an <code>Object</code> array
     */
    Object[] getRowData() {
        return rowData;
    }

    /**
     * Negotiate SSL settings with SQL 2000+ server.
     * <p/>
     * Server returns the following values for SSL mode:
     * <ol>
     * <ll>0 = Certificate installed encrypt login packet only.
     * <li>1 = Certificate installed client requests force encryption.
     * <li>2 = No certificate no encryption possible.
     * <li>3 = Server requests force encryption.
     * </ol>
     * @param instance The server instance name.
     * @param ssl The SSL URL property value.
     * @throws IOException
     */
    void negotiateSSL(String instance, String ssl)
            throws IOException, SQLException {
        if (!ssl.equalsIgnoreCase(Ssl.SSL_OFF)) {
            if (ssl.equalsIgnoreCase(Ssl.SSL_REQUIRE) ||
                    ssl.equalsIgnoreCase(Ssl.SSL_AUTHENTICATE)) {
                sendPreLoginPacket(instance, true);
                sslMode = readPreLoginPacket();
                if (sslMode != SSL_CLIENT_FORCE_ENCRYPT &&
                    sslMode != SSL_SERVER_FORCE_ENCRYPT) {
                    throw new SQLException(
                            Messages.get("error.ssl.encryptionoff"),
                            "08S01");
                }
            } else {
                sendPreLoginPacket(instance, false);
                sslMode = readPreLoginPacket();
            }
            if (sslMode != SSL_NO_ENCRYPT) {
                socket.enableEncryption(ssl);
            }
        }
    }

    /**
     * Login to the SQL Server.
     *
     * @param serverName server host name
     * @param database   required database
     * @param user       user name
     * @param password   user password
     * @param domain     Windows NT domain (or null)
     * @param charset    required server character set
     * @param appName    application name
     * @param progName   library name
     * @param wsid       workstation ID
     * @param language   language to use for server messages
     * @param macAddress client network MAC address
     * @param packetSize required network packet size
     * @throws SQLException if an error occurs
     */
    void login(final String serverName,
               final String database,
               final String user,
               final String password,
               final String domain,
               final String charset,
               final String appName,
               final String progName,
               String wsid,
               final String language,
               final String macAddress,
               final int packetSize)
        throws SQLException {
        try {
            if (wsid.length() == 0) {
                wsid = getHostName();
            }
            if (tdsVersion >= Driver.TDS70) {
                sendMSLoginPkt(serverName, database, user, password,
                                domain, appName, progName, wsid, language,
                                macAddress, packetSize);
            } else if (tdsVersion == Driver.TDS50) {
                send50LoginPkt(serverName, user, password,
                                charset, appName, progName, wsid,
                                language, packetSize);
            } else {
                send42LoginPkt(serverName, user, password,
                                charset, appName, progName, wsid,
                                language, packetSize);
            }
            if (sslMode == SSL_ENCRYPT_LOGIN) {
                socket.disableEncryption();
            }
            nextToken();

            while( ! endOfResponse )
            {
               if( currentToken.isAuthToken() )
               {
                  // If _gssContext exists, we are doing GSS instead of NTLM
                  if( _gssContext != null )
                  {
                     sendGssToken();
                  }
                  else
                  {
                     sendNtlmChallengeResponse( user, password, domain );
                  }
               }

               nextToken();
            }

            messages.checkErrors();
        } catch (IOException ioe) {
            throw Support.linkException(
                new SQLException(
                       Messages.get(
                                "error.generic.ioerror", ioe.getMessage()),
                                    "08S01"), ioe);
        }
    }

    /**
     * Get the next result set or update count from the TDS stream.
     *
     * @return <code>true</code> if the next item is a result set.
     * @throws SQLException if an I/O or protocol error occurs; server errors
     *                      are queued up and not thrown
     */
    boolean getMoreResults() throws SQLException {
        checkOpen();
        nextToken();

        // process data until EOF or updatecount/resultset
        while (!endOfResponse
               && !currentToken.isUpdateCount()
               && !currentToken.isResultSet()) {
            nextToken();
        }

        //
        // Cursor opens are followed by TDS_TAB_INFO and TDS_COL_INFO
        // Process these now so that the column descriptors are updated.
        // Sybase wide result set headers are followed by a TDS_CONTROL_TOKEN
        // skip that as well.
        //
        if (currentToken.isResultSet()) {
            byte saveToken = currentToken.token;
            try {
                byte x = (byte) in.peek();

                while (   x == TDS_TABNAME_TOKEN
                       || x == TDS_COLINFO_TOKEN
                       || x == TDS_CONTROL_TOKEN) {
                    nextToken();
                    x = (byte)in.peek();
                }
            } catch (IOException e) {
                connection.setClosed();

                throw Support.linkException(
                    new SQLException(
                           Messages.get(
                                "error.generic.ioerror", e.getMessage()),
                                    "08S01"), e);
            }
            currentToken.token = saveToken;
        }

        return currentToken.isResultSet();
    }

    /**
     * Retrieve the status of the next result item.
     *
     * @return <code>boolean</code> true if the next item is a result set.
     */
    boolean isResultSet() {
        return currentToken.isResultSet();
    }

    /**
     * Retrieve the status of the next result item.
     *
     * @return <code>boolean</code> true if the next item is row data.
     */
    boolean isRowData() {
        return currentToken.isRowData();
    }

    /**
     * Retrieve the status of the next result item.
     *
     * @return <code>boolean</code> true if the next item is an update count.
     */
    boolean isUpdateCount() {
        return currentToken.isUpdateCount();
    }

    /**
     * Retrieve the update count from the current TDS token.
     *
     * @return The update count as an <code>int</code>.
     */
    int getUpdateCount() {
        if (currentToken.isEndToken()) {
            return currentToken.updateCount;
        }

        return -1;
    }

    /**
     * Retrieve the status of the response stream.
     *
     * @return <code>boolean</code> true if the response has been entirely consumed
     */
    boolean isEndOfResponse() {
        return endOfResponse;
    }

    /**
     * Empty the server response queue.
     *
     * @throws SQLException if an error occurs
     */
    void clearResponseQueue() throws SQLException {
        checkOpen();
        while (!endOfResponse) {
            nextToken();
        }
    }

    /**
     * Consume packets from the server response queue up to (and including) the
     * first response terminator.
     *
     * @throws SQLException if an I/O or protocol error occurs; server errors
     *                      are queued up and not thrown
     */
    void consumeOneResponse() throws SQLException {
        checkOpen();
        while (!endOfResponse) {
            nextToken();
            // If it's a response terminator, return
            if (currentToken.isEndToken()
                    && (currentToken.status & DONE_END_OF_RESPONSE) != 0) {
                return;
            }
        }
    }

    /**
     * Retrieve the next data row from the result set.
     *
     * @return <code>false</code> if at the end of results, <code>true</code>
     *         otherwise
     * @throws SQLException if an I/O or protocol error occurs; server errors
     *                      are queued up and not thrown
     */
    boolean getNextRow() throws SQLException {
        if (endOfResponse || endOfResults) {
            return false;
        }
        checkOpen();
        nextToken();

        // Will either be first or next data row or end.
        while (!currentToken.isRowData() && !currentToken.isEndToken()) {
            nextToken(); // Could be messages
        }

        if( endOfResults ) // end result in case EOF has been detected reading the token(s)
           return false;

        return currentToken.isRowData();
    }

   /**
    * <p> Retrieve the status of result set. </p>
    *
    * <p> This does a quick read ahead and is needed to support method {@link
    * JtdsResultSet#isLast()}. </p>
    *
    * @return
    *    {@code true} if there is more data in the result set
    */
   boolean isDataInResultSet()
      throws SQLException
   {
      checkOpen();

      try
      {
         byte x = endOfResponse ? TDS_DONE_TOKEN : (byte) in.peek();

         while( x != TDS_ROW_TOKEN && x != TDS_ALTROW && x != TDS_DONE_TOKEN && x != TDS_DONEINPROC_TOKEN && x != TDS_DONEPROC_TOKEN )
         {
            nextToken();
            x = (byte) in.peek();
         }

         messages.checkErrors();
         return x == TDS_ROW_TOKEN || x == TDS_ALTROW;
      }
      catch( IOException e )
      {
         connection.setClosed();
         throw Support.linkException( new SQLException( Messages.get( "error.generic.ioerror", e.getMessage() ), "08S01" ), e );
      }
   }

    /**
     * Retrieve the return status for the current stored procedure.
     *
     * @return The return status as an <code>Integer</code>.
     */
    Integer getReturnStatus() {
        return returnStatus;
    }

    /**
     * Inform the server that this connection is closing.
     * <p>
     * Used by Sybase a no-op for Microsoft.
     */
    synchronized void closeConnection() {
        try {
            if (tdsVersion == Driver.TDS50) {
                socket.setTimeout(1000);
                out.setPacketType(SYBQUERY_PKT);
                out.write(TDS_CLOSE_TOKEN);
                out.write((byte)0);
                out.flush();
                endOfResponse = false;
                clearResponseQueue();
            }
        } catch (Exception e) {
            // Ignore any exceptions as this connection
            // is closing anyway.
        }
    }

    /**
     * Close the <code>TdsCore</code> connection object and associated streams.
     */
    void close() throws SQLException {
       if (!isClosed) {
           try {
               clearResponseQueue();
               out.close();
               in.close();
           } finally {
               isClosed = true;
           }
        }
    }

    void forceCloseSocket() {
        try {
            socket.forceClose();
            in.forceClose();
            out.close();
        } finally {
            isClosed = true;
        } 
    }

    /**
     * Send (only) one cancel packet to the server.
     *
     * @param timeout true if this is a query timeout cancel
     */
    void cancel(boolean timeout) {
        Semaphore mutex = null;
        try {
            mutex = connection.getMutex();
            synchronized (cancelMonitor) {
                if (!cancelPending && !endOfResponse) {
                    cancelPending = socket.cancel(out.getVirtualSocket());
                }
                // If a cancel request was sent, reset the end of response flag
                if (cancelPending) {
                    cancelMonitor[0] = timeout ? TIMEOUT_CANCEL : ASYNC_CANCEL;
                    endOfResponse = false;
                }
            }
        } finally {
            if (mutex != null) {
                mutex.release();
            }
        }
    }

    /**
     * Submit a simple SQL statement to the server and process all output.
     *
     * @param sql the statement to execute
     * @throws SQLException if an error is returned by the server
     */
    void submitSQL(String sql) throws SQLException {
        checkOpen();
        messages.clearWarnings();

        if (sql.length() == 0) {
            throw new IllegalArgumentException("submitSQL() called with empty SQL String");
        }

        executeSQL(sql, null, null, false, 0, -1, -1, true);
        clearResponseQueue();
        messages.checkErrors();
    }

    /**
     * Notifies the <code>TdsCore</code> that a batch is starting. This is so
     * that it knows to use <code>sp_executesql</code> for parameterized
     * queries (because there's no way to prepare a statement in the middle of
     * a batch).
     * <p>
     * Sets the {@link #inBatch} flag.
     */
    void startBatch() {
        inBatch = true;
    }

    /**
     * Send an SQL statement with optional parameters to the server.
     *
     * @param sql          SQL statement to execute
     * @param procName     stored procedure to execute or <code>null</code>
     * @param parameters   parameters for call or null
     * @param noMetaData   suppress meta data for cursor calls
     * @param timeOut      optional query timeout or 0
     * @param maxRows      the maximum number of data rows to return (-1 to
     *                     leave unaltered)
     * @param maxFieldSize the maximum number of bytes in a column to return
     *                     (-1 to leave unaltered)
     * @param sendNow      whether to send the request now or not
     * @throws SQLException if an error occurs
     */
    synchronized void executeSQL(String sql,
                                 String procName,
                                 ParamInfo[] parameters,
                                 boolean noMetaData,
                                 int timeOut,
                                 int maxRows,
                                 int maxFieldSize,
                                 boolean sendNow)
            throws SQLException {
        boolean sendFailed = true; // Used to ensure mutex is released.
        _ErrorReceived = false; // reset error token flag

        try {
            //
            // Obtain a lock on the connection giving exclusive access
            // to the network connection for this thread
            //
            if (connectionLock == null) {
                connectionLock = connection.getMutex();
            }
            // Also checks if connection is open
            clearResponseQueue();
            messages.exceptions = null;

            //
            // Set the connection row count and text size if required.
            // Once set these will not be changed within a
            // batch so execution of the set rows query will
            // only occur once a the start of a batch.
            // No other thread can send until this one has finished.
            //
            setRowCountAndTextSize(maxRows, maxFieldSize);

            messages.clearWarnings();
            returnStatus = null;
            //
            // Normalize the parameters argument to simplify later checks
            //
            if (parameters != null && parameters.length == 0) {
                parameters = null;
            }
            this.parameters = parameters;
            //
            // Normalise the procName argument as well
            //
            if (procName != null && procName.length() == 0) {
                procName = null;
            }

            if (parameters != null && parameters[0].isRetVal) {
                returnParam = parameters[0];
                nextParam = 0;
            } else {
                returnParam = null;
                nextParam = -1;
            }

            if (parameters != null) {
                if (procName == null && sql.startsWith("EXECUTE ")) {
                    //
                    // If this is a callable statement that could not be fully parsed
                    // into an RPC call convert to straight SQL now.
                    // An example of non RPC capable SQL is {?=call sp_example('literal', ?)}
                    //
                    for (int i = 0; i < parameters.length; i++){
                        // Output parameters not allowed.
                        if (!parameters[i].isRetVal && parameters[i].isOutput){
                            throw new SQLException(Messages.get("error.prepare.nooutparam",
                                    Integer.toString(i + 1)), "07000");
                        }
                    }
                    sql = Support.substituteParameters(sql, parameters, connection);
                    parameters = null;
                } else {
                    //
                    // Check all parameters are either output or have values set
                    //
                    for (int i = 0; i < parameters.length; i++){
                        if (!parameters[i].isSet && !parameters[i].isOutput){
                            throw new SQLException(Messages.get("error.prepare.paramnotset",
                                    Integer.toString(i + 1)), "07000");
                        }
                        parameters[i].clearOutValue();
                        // FIXME Should only set TDS type if not already set
                        // but we might need to take a lot of care not to
                        // exceed size limitations (e.g. write 11 chars in a
                        // VARCHAR(10) )
                        TdsData.getNativeType(connection, parameters[i]);
                    }
                }
            }

            try {
                switch (tdsVersion) {
                    case Driver.TDS42:
                        executeSQL42(sql, procName, parameters, noMetaData, sendNow);
                        break;
                    case Driver.TDS50:
                        executeSQL50(sql, procName, parameters);
                        break;
                    case Driver.TDS70:
                    case Driver.TDS80:
                    case Driver.TDS81:
                        executeSQL70(sql, procName, parameters, noMetaData, sendNow);
                        break;
                    default:
                        throw new IllegalStateException("Unknown TDS version " + tdsVersion);
                }

                if (sendNow) {
                    out.flush();
                    connectionLock.release();
                    connectionLock = null;
                    sendFailed = false;
                    endOfResponse = false;
                    endOfResults  = true;
                    wait(timeOut);
                } else {
                    sendFailed = false;
                }
            } catch (IOException ioe) {
                connection.setClosed();

                throw Support.linkException(
                    new SQLException(
                           Messages.get(
                                    "error.generic.ioerror", ioe.getMessage()),
                                        "08S01"), ioe);
            }
        } finally {
            if ((sendNow || sendFailed) && connectionLock != null) {
                connectionLock.release();
                connectionLock = null;
            }
            // Clear the in batch flag
            if (sendNow) {
                inBatch = false;
            }
        }
    }

    /**
     * Prepares the SQL for use with Microsoft server.
     *
     * @param sql                  the SQL statement to prepare.
     * @param params               the actual parameter list
     * @param needCursor           true if a cursorprepare is required
     * @param resultSetType        value of the resultSetType parameter when
     *                             the Statement was created
     * @param resultSetConcurrency value of the resultSetConcurrency parameter
     *                             whenthe Statement was created
     * @return name of the procedure or prepared statement handle.
     * @exception SQLException
     */
    String microsoftPrepare(String sql,
                            ParamInfo[] params,
                            boolean needCursor,
                            int resultSetType,
                            int resultSetConcurrency)
            throws SQLException {
        //
        checkOpen();
        messages.clearWarnings();

        int prepareSql = connection.getPrepareSql();

        if (prepareSql == TEMPORARY_STORED_PROCEDURES) {
            StringBuilder spSql = new StringBuilder(sql.length() + 32 + params.length * 15);
            String procName = connection.getProcName();

            spSql.append("create proc ");
            spSql.append(procName);
            spSql.append(' ');

            for (int i = 0; i < params.length; i++) {
                spSql.append("@P");
                spSql.append(i);
                spSql.append(' ');
                spSql.append(params[i].sqlType);

                if (i + 1 < params.length) {
                    spSql.append(',');
                }
            }

            // continue building proc
            spSql.append(" as ");
            spSql.append(Support.substituteParamMarkers(sql, params));

            try {
                submitSQL(spSql.toString());
                return procName;
            } catch (SQLException e) {
                if ("08S01".equals(e.getSQLState())) {
                    // Serious (I/O) error, rethrow
                    throw e;
                }

                // This exception probably caused by failure to prepare
                // Add a warning
                messages.addWarning(Support.linkException(
                        new SQLWarning(
                                Messages.get("error.prepare.prepfailed",
                                        e.getMessage()),
                                e.getSQLState(), e.getErrorCode()),
                        e));
            }

        } else if (prepareSql == PREPARE) {
            int scrollOpt, ccOpt;

            ParamInfo prepParam[] = new ParamInfo[needCursor ? 6 : 4];

            // Setup prepare handle param
            prepParam[0] = new ParamInfo(Types.INTEGER, null, ParamInfo.OUTPUT);

            // Setup parameter descriptor param
            prepParam[1] = new ParamInfo(Types.LONGVARCHAR,
                    Support.getParameterDefinitions(params),
                    ParamInfo.UNICODE);

            // Setup sql statemement param
            prepParam[2] = new ParamInfo(Types.LONGVARCHAR,
                    Support.substituteParamMarkers(sql, params),
                    ParamInfo.UNICODE);

            // Setup options param
            prepParam[3] = new ParamInfo(Types.INTEGER, new Integer(1), ParamInfo.INPUT);

            if (needCursor) {
                // Select the correct type of Server side cursor to
                // match the scroll and concurrency options.
                scrollOpt = MSCursorResultSet.getCursorScrollOpt(resultSetType,
                        resultSetConcurrency, true);
                ccOpt = MSCursorResultSet.getCursorConcurrencyOpt(resultSetConcurrency);

                // Setup scroll options parameter
                prepParam[4] = new ParamInfo(Types.INTEGER,
                        new Integer(scrollOpt),
                        ParamInfo.OUTPUT);

                // Setup concurrency options parameter
                prepParam[5] = new ParamInfo(Types.INTEGER,
                        new Integer(ccOpt),
                        ParamInfo.OUTPUT);
            }

            columns = null; // Will be populated if preparing a select
            try {
                executeSQL(null, needCursor ? "sp_cursorprepare" : "sp_prepare",
                        prepParam, false, 0, -1, -1, true);

                int resultCount = 0;
                while (!endOfResponse) {
                    nextToken();
                    if (isResultSet()) {
                        resultCount++;
                    }
                }
                // columns will now hold meta data for any select statements
                if (resultCount != 1) {
                    // More than one result set was returned or none
                    // therefore metadata not available or unsafe.
                    columns = null;
                }
                Integer prepareHandle = (Integer) prepParam[0].getOutValue();
                if (prepareHandle != null) {
                    return prepareHandle.toString();
                }
                // Probably an exception occurred, check for it
                messages.checkErrors();
            } catch (SQLException e) {
                if ("08S01".equals(e.getSQLState())) {
                    // Serious (I/O) error, rethrow
                    throw e;
                }
                // This exception probably caused by failure to prepare
                // Add a warning
                messages.addWarning(Support.linkException(
                        new SQLWarning(
                                Messages.get("error.prepare.prepfailed",
                                        e.getMessage()),
                                e.getSQLState(), e.getErrorCode()),
                        e));
            }
        }

        return null;
    }

    /**
     * Creates a light weight stored procedure on a Sybase server.
     *
     * @param sql    SQL statement to prepare
     * @param params the actual parameter list
     * @return name of the procedure
     * @throws SQLException if an error occurs
     */
    synchronized String sybasePrepare(String sql, ParamInfo[] params)
            throws SQLException {
        checkOpen();
        messages.clearWarnings();
        if (sql == null || sql.length() == 0) {
            throw new IllegalArgumentException(
                    "sql parameter must be at least 1 character long.");
        }

        String procName = connection.getProcName();

        if (procName == null || procName.length() != 11) {
            throw new IllegalArgumentException(
                    "procName parameter must be 11 characters long.");
        }

        // TODO Check if output parameters are handled ok
        // Check no text/image parameters
        for (int i = 0; i < params.length; i++) {
            if ("text".equals(params[i].sqlType)
                || "unitext".equals(params[i].sqlType)
                || "image".equals(params[i].sqlType)) {
                return null; // Sadly no way
            }
        }

        Semaphore mutex = null;

        try {
            mutex = connection.getMutex();

            out.setPacketType(SYBQUERY_PKT);
            out.write(TDS5_DYNAMIC_TOKEN);

            byte buf[] = Support.encodeString(connection.getCharset(), sql);

            out.write((short) (buf.length + 41));
            out.write((byte) 1);
            out.write((byte) 0);
            out.write((byte) 10);
            out.writeAscii(procName.substring(1));
            out.write((short) (buf.length + 26));
            out.writeAscii("create proc ");
            out.writeAscii(procName.substring(1));
            out.writeAscii(" as ");
            out.write(buf);
            out.flush();
            endOfResponse = false;
            clearResponseQueue();
            messages.checkErrors();
            return procName;
        } catch (IOException ioe) {
            connection.setClosed();
            throw Support.linkException(
                new SQLException(
                       Messages.get(
                                "error.generic.ioerror", ioe.getMessage()),
                                    "08S01"), ioe);
        } catch (SQLException e) {
            if ("08S01".equals(e.getSQLState())) {
                // Serious error rethrow
                throw e;
            }

            // This exception probably caused by failure to prepare
            // Return null;
            return null;
        } finally {
            if (mutex != null) {
                mutex.release();
            }
        }
    }

    /**
     * Drops a Sybase temporary stored procedure.
     *
     * @param procName the temporary procedure name
     * @throws SQLException if an error occurs
     */
    synchronized void sybaseUnPrepare(String procName)
            throws SQLException {
        checkOpen();
        messages.clearWarnings();

        if (procName == null || procName.length() != 11) {
            throw new IllegalArgumentException(
                    "procName parameter must be 11 characters long.");
        }

        Semaphore mutex = null;
        try {
            mutex = connection.getMutex();

            out.setPacketType(SYBQUERY_PKT);
            out.write(TDS5_DYNAMIC_TOKEN);
            out.write((short) (15));
            out.write((byte) 4);
            out.write((byte) 0);
            out.write((byte) 10);
            out.writeAscii(procName.substring(1));
            out.write((short)0);
            out.flush();
            endOfResponse = false;
            clearResponseQueue();
            messages.checkErrors();
        } catch (IOException ioe) {
            connection.setClosed();
            throw Support.linkException(
                new SQLException(
                       Messages.get(
                                "error.generic.ioerror", ioe.getMessage()),
                                    "08S01"), ioe);
        } catch (SQLException e) {
            if ("08S01".equals(e.getSQLState())) {
                // Serious error rethrow
                throw e;
            }
            // This exception probably caused by failure to unprepare
        } finally {
            if (mutex != null) {
                mutex.release();
            }
        }
    }

    /**
     * Enlist the current connection in a distributed transaction or request the location of the
     * MSDTC instance controlling the server we are connected to.
     *
     * @param type      set to 0 to request TM address or 1 to enlist connection
     * @param oleTranID the 40 OLE transaction ID
     * @return a <code>byte[]</code> array containing the TM address data
     * @throws SQLException
     */
    synchronized byte[] enlistConnection(int type, byte[] oleTranID) throws SQLException {
        Semaphore mutex = null;
        try {
            mutex = connection.getMutex();

            out.setPacketType(MSDTC_PKT);
            out.write((short)type);
            switch (type) {
                case 0: // Get result set with location of MSTDC
                    out.write((short)0);
                    break;
                case 1: // Set OLE transaction ID
                    if (oleTranID != null) {
                        out.write((short)oleTranID.length);
                        out.write(oleTranID);
                    } else {
                        // Delist the connection from all transactions.
                        out.write((short)0);
                    }
                    break;
            }
            out.flush();
            endOfResponse = false;
            endOfResults  = true;
        } catch (IOException ioe) {
            connection.setClosed();
            throw Support.linkException(
                    new SQLException(
                            Messages.get(
                                    "error.generic.ioerror", ioe.getMessage()),
                            "08S01"),
                    ioe);
        } finally {
            if (mutex != null) {
                mutex.release();
            }
        }

        byte[] tmAddress = null;
        if (getMoreResults() && getNextRow()) {
            if (rowData.length == 1) {
                Object x = rowData[0];
                if (x instanceof byte[]) {
                    tmAddress = (byte[])x;
                }
            }
        }

        clearResponseQueue();
        messages.checkErrors();
        return tmAddress;
    }

    /**
     * Obtain the counts from a batch of SQL updates.
     * <p/>
     * If an error occurs Sybase will continue processing a batch consisting of
     * TDS_LANGUAGE records whilst SQL Server will usually stop after the first
     * error except when the error is caused by a duplicate key.
     * Sybase will also stop after the first error when executing RPC calls.
     * Care is taken to ensure that <code>SQLException</code>s are chained
     * because there could be several errors reported in a batch.
     *
     * @param counts the <code>ArrayList</code> containing the update counts
     * @param sqlEx  any previous <code>SQLException</code>(s) encountered
     * @return updated <code>SQLException</code> or <code>null</code> if no
     *         error has yet occurred
     * @throws SQLException
     *         if the connection is closed
     */
    SQLException getBatchCounts(ArrayList counts, SQLException sqlEx) throws SQLException {
        Integer lastCount = JtdsStatement.SUCCESS_NO_INFO;

        try {
            checkOpen();
            while (!endOfResponse) {
                nextToken();
                if (currentToken.isResultSet()) {
                    // Serious error, statement must not return a result set
                    throw new SQLException(
                            Messages.get("error.statement.batchnocount"),
                            "07000");
                }
                //
                // Analyse type of end token and try to extract correct
                // update count when calling stored procs.
                //
                switch (currentToken.token) {
                    case TDS_DONE_TOKEN:
                        if ((currentToken.status & DONE_ERROR) != 0
                                || lastCount == JtdsStatement.EXECUTE_FAILED) {
                            counts.add(JtdsStatement.EXECUTE_FAILED);
                        } else {
                            if (currentToken.isUpdateCount()) {
                                counts.add(new Integer(currentToken.updateCount));
                            } else {
                                counts.add(lastCount);
                            }
                        }
                        lastCount = JtdsStatement.SUCCESS_NO_INFO;
                        break;
                    case TDS_DONEINPROC_TOKEN:
                        if ((currentToken.status & DONE_ERROR) != 0) {
                            lastCount = JtdsStatement.EXECUTE_FAILED;
                        } else if (currentToken.isUpdateCount()) {
                            lastCount = new Integer(currentToken.updateCount);
                        }
                        break;
                    case TDS_DONEPROC_TOKEN:
                        if ((currentToken.status & DONE_ERROR) != 0
                                || lastCount == JtdsStatement.EXECUTE_FAILED) {
                            counts.add(JtdsStatement.EXECUTE_FAILED);
                        } else {
                            counts.add(lastCount);
                        }
                        lastCount = JtdsStatement.SUCCESS_NO_INFO;
                        break;
                }
            }
            //
            // Check for any exceptions
            //
            messages.checkErrors();

        } catch (SQLException e) {
            //
            // Chain all exceptions
            //
            if (sqlEx != null) {
                sqlEx.setNextException(e);
            } else {
                sqlEx = e;
            }
        } finally {
            while (!endOfResponse) {
                // Flush rest of response
                try {
                    nextToken();
                } catch (SQLException ex) {
                    checkOpen(); // fix for bug [1843801]
                    // Chain any exceptions to the BatchUpdateException
                    if (sqlEx != null) {
                        sqlEx.setNextException(ex);
                    } else {
                        sqlEx = ex;
                    }
                }
            }
        }

        return sqlEx;
    }

   /**
    * <p> Retrieve the current computed result set column descriptors, if any.
    * </p>
    *
    * @return
    *    column descriptors for the computed columns as {@link ColInfo} array;
    *    or {@code null} if there are no computed columns
    */
   ColInfo[] getComputedColumns()
   {
      return computedColumns;
   }

   /**
    * <p> Retrieve <b>and clear</b> the current computed result set data items,
    * if any. </p>
    *
    * @return
    *    the row data for the computed columns as an {@link Object} array; or
    *    {@code null} if there are no computed columns, computed data has not
    *    yet been received, or the data has already been cleared by a previous
    *    call to this method
    */
   Object[] getComputedRowData()
   {
      try
      {
         return computedRowData;
      }
      finally
      {
         computedRowData = null;
      }
   }

// ---------------------- Private Methods from here ---------------------

    /**
     * Write a TDS login packet string. Text followed by padding followed
     * by a byte sized length.
     */
    private void putLoginString(String txt, int len)
        throws IOException {
        byte[] tmp = Support.encodeString(connection.getCharset(), txt);
        out.write(tmp, 0, len);
        out.write((byte) (tmp.length < len ? tmp.length : len));
    }

    /**
     * Send the SQL Server 2000 pre login packet.
     * <p>Packet contains; netlib version, ssl mode, instance
     * and process ID.
     * @param instance
     * @param forceEncryption
     * @throws IOException
     */
    private void sendPreLoginPacket(String instance, boolean forceEncryption)
            throws IOException {
        out.setPacketType(PRELOGIN_PKT);
        // Write Netlib pointer
        out.write((short)0);
        out.write((short)21);
        out.write((byte)6);
        // Write Encrypt flag pointer
        out.write((short)1);
        out.write((short)27);
        out.write((byte)1);
        // Write Instance name pointer
        out.write((short)2);
        out.write((short)28);
        out.write((byte)(instance.length()+1));
        // Write process ID pointer
        out.write((short)3);
        out.write((short)(28+instance.length()+1));
        out.write((byte)4);
        // Write terminator
        out.write((byte)0xFF);
        // Write fake net lib ID 8.341.0
        out.write(new byte[]{0x08, 0x00, 0x01, 0x55, 0x00, 0x00});
        // Write force encryption flag
        out.write((byte)(forceEncryption? 1: 0));
        // Write instance name
        out.writeAscii(instance);
        out.write((byte)0);
        // Write dummy process ID
        out.write(new byte[]{0x01, 0x02, 0x00, 0x00});
        //
        out.flush();
    }

    /**
     * Process the pre login acknowledgment from the server.
     * <p>Packet contains; server version no, SSL mode, instance name
     * and process id.
     * <p>Server returns the following values for SSL mode:
     * <ol>
     * <ll>0 = Certificate installed encrypt login packet only.
     * <li>1 = Certificate installed client requests force encryption.
     * <li>2 = No certificate no encryption possible.
     * <li>3 = Server requests force encryption.
     * </ol>
     * @return The server side SSL mode.
     * @throws IOException
     */
    private int readPreLoginPacket() throws IOException {
        byte list[][] = new byte[8][];
        byte data[][] = new byte[8][];
        int recordCount = 0;

        byte record[] = new byte[5];
        // Read entry pointers
        record[0] = (byte)in.read();
        while ((record[0] & 0xFF) != 0xFF) {
            if (recordCount == list.length) {
                throw new IOException("Pre Login packet has more than 8 entries");
            }
            // Read record
            in.read(record, 1, 4);
            list[recordCount++] = record;
            record = new byte[5];
            record[0] = (byte)in.read();
        }
        // Read entry data
        for (int i = 0; i < recordCount; i++) {
            byte value[] = new byte[list[i][4]];
            in.read(value);
            data[i] = value;
        }
        if (Logger.isActive()) {
            // Diagnostic dump
            Logger.println("PreLogin server response");
            for (int i = 0; i < recordCount; i++) {
                Logger.println("Record " + i+ " = " +
                        Support.toHex(data[i]));
            }
        }
        if (recordCount > 1) {
            return data[1][0]; // This is the server side SSL mode
        } else {
            // Response too short to include SSL mode!
            return SSL_NO_ENCRYPT;
        }
    }

    /**
     * TDS 4.2 Login Packet.
     *
     * @param serverName server host name
     * @param user       user name
     * @param password   user password
     * @param charset    required server character set
     * @param appName    application name
     * @param progName   program name
     * @param wsid       workstation ID
     * @param language   server language for messages
     * @param packetSize required network packet size
     * @throws IOException if an I/O error occurs
     */
    private void send42LoginPkt(final String serverName,
                                final String user,
                                final String password,
                                final String charset,
                                final String appName,
                                final String progName,
                                final String wsid,
                                final String language,
                                final int packetSize)
        throws IOException {
        final byte[] empty = new byte[0];

        out.setPacketType(LOGIN_PKT);
        putLoginString(wsid, 30);           // Host name
        putLoginString(user, 30);           // user name
        putLoginString(password, 30);       // password
        putLoginString(String.valueOf(connection.getProcessId()), 30);     // hostproc (offset 93 0x5d)

        out.write((byte) 3); // type of int2
        out.write((byte) 1); // type of int4
        out.write((byte) 6); // type of char
        out.write((byte) 10);// type of flt
        out.write((byte) 9); // type of date
        out.write((byte) 1); // notify of use db
        out.write((byte) 1); // disallow dump/load and bulk insert
        out.write((byte) 0); // sql interface type
        out.write((byte) 0); // type of network connection

        out.write(empty, 0, 7);

        putLoginString(appName, 30);  // appname
        putLoginString(serverName, 30); // server name

        out.write((byte)0); // remote passwords
        out.write((byte)password.length());
        byte[] tmp = Support.encodeString(connection.getCharset(), password);
        out.write(tmp, 0, 253);
        out.write((byte) (tmp.length + 2));

        out.write((byte) 4);  // tds version
        out.write((byte) 2);

        out.write((byte) 0);
        out.write((byte) 0);
        putLoginString(progName, 10); // prog name

        out.write((byte) 6);  // prog version
        out.write((byte) 0);
        out.write((byte) 0);
        out.write((byte) 0);

        out.write((byte) 0);  // auto convert short
        out.write((byte) 0x0D); // type of flt4
        out.write((byte) 0x11); // type of date4

        putLoginString(language, 30);  // language

        out.write((byte) 1);  // notify on lang change
        out.write((short) 0);  // security label hierachy
        out.write((byte) 0);  // security encrypted
        out.write(empty, 0, 8);  // security components
        out.write((short) 0);  // security spare

        putLoginString(charset, 30); // Character set

        out.write((byte) 1);  // notify on charset change
        putLoginString(String.valueOf(packetSize), 6); // length of tds packets

        out.write(empty, 0, 8);  // pad out to a longword

        out.flush(); // Send the packet
        endOfResponse = false;
    }

    /**
     * TDS 5.0 Login Packet.
     * <P>
     * @param serverName server host name
     * @param user       user name
     * @param password   user password
     * @param charset    required server character set
     * @param appName    application name
     * @param progName   library name
     * @param wsid       workstation ID
     * @param language   server language for messages
     * @param packetSize required network packet size
     * @throws IOException if an I/O error occurs
     */
    private void send50LoginPkt(final String serverName,
                                final String user,
                                final String password,
                                final String charset,
                                final String appName,
                                final String progName,
                                final String wsid,
                                final String language,
                                final int packetSize)
        throws IOException {
        final byte[] empty = new byte[0];

        out.setPacketType(LOGIN_PKT);
        putLoginString(wsid, 30);           // Host name
        putLoginString(user, 30);           // user name
        putLoginString(password, 30);       // password
        putLoginString(String.valueOf(connection.getProcessId()), 30);     // hostproc (offset 93 0x5d)

        out.write((byte) 3); // type of int2
        out.write((byte) 1); // type of int4
        out.write((byte) 6); // type of char
        out.write((byte) 10);// type of flt
        out.write((byte) 9); // type of date
        out.write((byte) 1); // notify of use db
        out.write((byte) 1); // disallow dump/load and bulk insert
        out.write((byte) 0); // sql interface type
        out.write((byte) 0); // type of network connection

        out.write(empty, 0, 7);

        putLoginString(appName, 30);  // appname
        putLoginString(serverName, 30); // server name
        out.write((byte)0); // remote passwords
        out.write((byte)password.length());
        byte[] tmp = Support.encodeString(connection.getCharset(), password);
        out.write(tmp, 0, 253);
        out.write((byte) (tmp.length + 2));

        out.write((byte) 5);  // tds version
        out.write((byte) 0);

        out.write((byte) 0);
        out.write((byte) 0);
        putLoginString(progName, 10); // prog name

        out.write((byte) 5);  // prog version
        out.write((byte) 0);
        out.write((byte) 0);
        out.write((byte) 0);

        out.write((byte) 0);  // auto convert short
        out.write((byte) 0x0D); // type of flt4
        out.write((byte) 0x11); // type of date4

        putLoginString(language, 30);  // language

        out.write((byte) 1);  // notify on lang change
        out.write((short) 0);  // security label hierachy
        out.write((byte) 0);  // security encrypted
        out.write(empty, 0, 8);  // security components
        out.write((short) 0);  // security spare

        putLoginString(charset, 30); // Character set

        out.write((byte) 1);  // notify on charset change
        if (packetSize > 0) {
            putLoginString(String.valueOf(packetSize), 6); // specified length of tds packets
        } else {
            putLoginString(String.valueOf(MIN_PKT_SIZE), 6); // Default length of tds packets
        }
        out.write(empty, 0, 4);
        //
        // Request capabilities
        //
        // jTDS sends   01 0B 4F FF 85 EE EF 65 7F FF FF FF D6
        // Sybase 11.92 01 0A    00 00 00 23 61 41 CF FF FF C6
        // Sybase 12.52 01 0A    03 84 0A E3 61 41 FF FF FF C6
        // Sybase 15.00 01 0B 4F F7 85 EA EB 61 7F FF FF FF C6
        //
        // Response capabilities
        //
        // jTDS sends   02 0A 00 00 04 06 80 06 48 00 00 00
        // Sybase 11.92 02 0A 00 00 00 00 00 06 00 00 00 00
        // Sybase 12.52 02 0A 00 00 00 00 00 06 00 00 00 00
        // Sybase 15.00 02 0A 00 00 04 00 00 06 00 00 00 00
        //
        byte capString[] = {
            // Request capabilities
            (byte)0x01,(byte)0x0B,(byte)0x4F,(byte)0xFF,(byte)0x85,(byte)0xEE,(byte)0xEF,
            (byte)0x65,(byte)0x7F,(byte)0xFF,(byte)0xFF,(byte)0xFF,(byte)0xD6,
            // Response capabilities
            (byte)0x02,(byte)0x0A,(byte)0x00,(byte)0x02,(byte)0x04,(byte)0x06,
            (byte)0x80,(byte)0x06,(byte)0x48,(byte)0x00,(byte)0x00,(byte)0x0C
        };

        if (packetSize == 0) {
            // Tell the server we will use its packet size
            capString[17] = 0;
        }
        out.write(TDS_CAP_TOKEN);
        out.write((short)capString.length);
        out.write(capString);

        out.flush(); // Send the packet
        endOfResponse = false;
    }

    /**
     * Send a TDS 7 login packet.
     * <p>
     * This method incorporates the Windows single sign on code contributed by
     * Magendran Sathaiah. To invoke single sign on just leave the user name
     * blank or null. NB. This can only work if the driver is being executed on
     * a Windows PC and <code>ntlmauth.dll</code> is on the path.
     *
     * @param serverName    server host name
     * @param database      required database
     * @param user          user name
     * @param password      user password
     * @param domain        Windows NT domain (or <code>null</code>)
     * @param appName       application name
     * @param progName      program name
     * @param wsid          workstation ID
     * @param language      server language for messages
     * @param macAddress    client network MAC address
     * @param netPacketSize TDS packet size to use
     * @throws IOException if an I/O error occurs
     */
    private void sendMSLoginPkt( final String serverName, final String database, final String user, final String password, final String domain, final String appName, final String progName, final String wsid, final String language, final String macAddress, final int netPacketSize ) throws IOException, SQLException
    {
       ntlmMessage         = null;

       byte[]  empty       = new byte[0];
       boolean ntlmAuth    = false;
       boolean useKerberos = connection.getUseKerberos();

       if( useKerberos || user == null || user.length() == 0 )
       {
          ntlmAuthSSO = true;
          ntlmAuth = true;
       }
       else if( domain != null && domain.length() > 0 )
       {
          // Assume we want to use Windows authentication with
          // supplied user and password.
          ntlmAuth = true;
       }

       if( ntlmAuthSSO && Support.isWindowsOS() && ! useKerberos )
       {
          // See if executing on a Windows platform and if so try and
          // use the single sign on native library.
          try
          {
             // Create the NTLM request block using the native library
             sspiJNIClient = SSPIJNIClient.getInstance();
             ntlmMessage = sspiJNIClient.invokePrepareSSORequest();
             Logger.println( "Using native SSO library for Windows Authentication." );
          }
          catch( Exception e )
          {
             throw new IOException( "SSO Failed: " + e.getMessage() );
          }
       }
       else if( ntlmAuthSSO )
       {
          // Try Kerberos SSO
          try
          {
             ntlmMessage = createGssToken();
             Logger.println( "Using Kerberos GSS authentication." );
          }
          catch( GSSException gsse )
          {
             throw new IOException( "GSS Failed: " + gsse.getMessage() );
          }
       }

        //mdb:begin-change
        short packSize = (short) (86 + 2 *
                (wsid.length() +
                appName.length() +
                serverName.length() +
                progName.length() +
                database.length() +
                language.length()));
        final short authLen;
        //NOTE(mdb): ntlm includes auth block; sql auth includes uname and pwd.
        if (ntlmAuth) {
            if (ntlmAuthSSO && ntlmMessage != null) {
                authLen = (short) ntlmMessage.length;
            } else {
                authLen = (short) (32 + domain.length());
            }
            packSize += authLen;
        } else {
            authLen = 0;
            packSize += (2 * (user.length() + password.length()));
        }
        //mdb:end-change

        out.setPacketType(MSLOGIN_PKT);
        out.write((int)packSize);

        // TDS version
        if (tdsVersion == Driver.TDS70) {
            // SQL Server 7
            out.write(0x70000000);
//        } else
//        if (tdsVersion == Driver.TDS90) {
//            // SQL Server 2005
//            out.write(0x72090002);
        } else {
            // SQL Server 2000
            out.write(0x71000001);
        }
        // Network Packet size requested by client
        out.write(netPacketSize);
        // Program version?
        out.write(7);
        // Process ID
        out.write(connection.getProcessId());
        // Connection ID
        out.write(0);
        // 0x20: enable warning messages if USE <database> issued
        // 0x40: change to initial database must succeed
        // 0x80: enable warning messages if SET LANGUAGE issued
        byte flags = (byte) (0x20 | 0x40 | 0x80);
        out.write(flags);

        //mdb: this byte controls what kind of auth we do.
        flags = 0x03; // ODBC (JDBC) driver
        if (ntlmAuth)
            flags |= 0x80; // Use NT authentication
        out.write(flags);

        out.write((byte)0); // SQL type flag
        out.write((byte)0); // Reserved flag
        // TODO Set Timezone and collation?
        out.write(empty, 0, 4); // Time Zone
        out.write(empty, 0, 4); // Collation

        // Pack up value lengths, positions.
        short curPos = 86;

        // Hostname
        out.write(curPos);
        out.write((short) wsid.length());
        curPos += wsid.length() * 2;

        //mdb: NTLM doesn't send username and password...
        if (!ntlmAuth) {
            // Username
            out.write(curPos);
            out.write((short) user.length());
            curPos += user.length() * 2;

            // Password
            out.write(curPos);
            out.write((short) password.length());
            curPos += password.length() * 2;
        } else {
            out.write(curPos);
            out.write((short) 0);

            out.write(curPos);
            out.write((short) 0);
        }

        // App name
        out.write(curPos);
        out.write((short) appName.length());
        curPos += appName.length() * 2;

        // Server name
        out.write(curPos);
        out.write((short) serverName.length());
        curPos += serverName.length() * 2;

        // Unknown
        out.write((short) 0);
        out.write((short) 0);

        // Program name
        out.write(curPos);
        out.write((short) progName.length());
        curPos += progName.length() * 2;

        // Server language
        out.write(curPos);
        out.write((short) language.length());
        curPos += language.length() * 2;

        // Database
        out.write(curPos);
        out.write((short) database.length());
        curPos += database.length() * 2;

        // MAC address
        out.write(getMACAddress(macAddress));

        //mdb: location of ntlm auth block. note that for sql auth, authLen==0.
        out.write(curPos);
        out.write(authLen);

        //"next position" (same as total packet size)
        out.write((int)packSize);

        out.write(wsid);

        // Pack up the login values.
        //mdb: for ntlm auth, uname and pwd aren't sent up...
        if (!ntlmAuth) {
            final String scrambledPw = tds7CryptPass(password);
            out.write(user);
            out.write(scrambledPw);
        }

        out.write(appName);
        out.write(serverName);
        out.write(progName);
        out.write(language);
        out.write(database);

        //mdb: add the ntlm auth info...
        if (ntlmAuth) {
            if (ntlmAuthSSO) {
                // Use the NTLM message generated by the native library
                out.write(ntlmMessage);
            } else {
                // host and domain name are _narrow_ strings.
                final byte[] domainBytes = domain.getBytes("UTF8");
                //byte[] hostBytes   = localhostname.getBytes("UTF8");

                final byte[] header = {0x4e, 0x54, 0x4c, 0x4d, 0x53, 0x53, 0x50, 0x00};
                out.write(header); //header is ascii "NTLMSSP\0"
                out.write(1);          //sequence number = 1
                if(connection.getUseNTLMv2())
                    out.write(0x8b205);  //flags (same as below, only with Request Target and NTLM2 set)
                else
                    out.write(0xb201);     //flags (see below)

                // NOTE: flag reference:
                //  0x80000 = negotiate NTLM2 key
                //  0x08000 = negotiate always sign
                //  0x02000 = client is sending workstation name
                //  0x01000 = client is sending domain name
                //  0x00200 = negotiate NTLM
                //  0x00004 - Request Target, which requests that server send target
                //  0x00001 = negotiate Unicode

                //domain info
                out.write((short) domainBytes.length);
                out.write((short) domainBytes.length);
                out.write(32); //offset, relative to start of auth block.

                //host info
                //NOTE(mdb): not sending host info; hope this is ok!
                out.write((short) 0);
                out.write((short) 0);
                out.write(32); //offset, relative to start of auth block.

                // add the variable length data at the end...
                out.write(domainBytes);
            }
        }
        out.flush(); // Send the packet
        endOfResponse = false;
    }

   /**
    * Receive a GSS token.
    *
    * @throws IOException
    */
   private void tdsGssToken()
      throws IOException
   {
      int pktLen = in.readShort();

      ntlmMessage = new byte[pktLen];
      in.read( ntlmMessage );

      Logger.println( "GSS: Received token (length: " + ntlmMessage.length + ")" );
   }

   /**
    * Send the next GSS authentication token.
    *
    * @throws IOException
    */
   private void sendGssToken()
      throws IOException
   {
      try
      {
         byte gssMessage[] = _gssContext.initSecContext( ntlmMessage, 0, ntlmMessage.length );

         if( _gssContext.isEstablished() )
         {
            Logger.println( "GSS: Security context established." );
         }

         if( gssMessage != null )
         {
            Logger.println( "GSS: Sending token (length: " + ntlmMessage.length + ")" );
            out.setPacketType( NTLMAUTH_PKT );
            out.write( gssMessage );
            out.flush();
         }
      }
      catch( GSSException e )
      {
         throw new IOException( "GSS failure: " + e.getMessage() );
      }
   }

    /**
     * Send the response to the NTLM authentication challenge.
     * @param nonce The secret to hash with password.
     * @param user The user name.
     * @param password The user password.
     * @param domain The Windows NT Dommain.
     * @throws java.io.IOException
     */
   private void sendNtlmChallengeResponse( String user, final String password, String domain )
      throws java.io.IOException
   {
        out.setPacketType(NTLMAUTH_PKT);

        // Prepare and Set NTLM Type 2 message appropriately
        // Author: mahi@aztec.soft.net
        if (ntlmAuthSSO) {
            try {
                // Create the challenge response using the native library
                ntlmMessage = sspiJNIClient.invokePrepareSSOSubmit(ntlmMessage);
            } catch (Exception e) {
                throw new IOException("SSO Failed: " + e.getMessage());
            }
            out.write(ntlmMessage);
        } else {
            // host and domain name are _narrow_ strings.
            //byte[] domainBytes = domain.getBytes("UTF8");
            //byte[] user        = user.getBytes("UTF8");


            byte[] lmAnswer, ntAnswer;
            //the response to the challenge...

            if(connection.getUseNTLMv2())
            {
                //TODO: does this need to be random?
                //byte[] clientNonce = new byte[] { 0x01, 0x02, 0x03, 0x04, 0x05, 0x06, 0x07, 0x08 };
                byte[] clientNonce = new byte[8];
                (new Random()).nextBytes(clientNonce);

                lmAnswer = NtlmAuth.answerLmv2Challenge(domain, user, password, nonce, clientNonce);
                ntAnswer = NtlmAuth.answerNtlmv2Challenge(
                        domain, user, password, nonce, ntlmTarget, clientNonce);
            }
            else
            {
                //LM/NTLM (v1)
                lmAnswer = NtlmAuth.answerLmChallenge(password, nonce);
                ntAnswer = NtlmAuth.answerNtChallenge(password, nonce);
            }

            final byte[] header = {0x4e, 0x54, 0x4c, 0x4d, 0x53, 0x53, 0x50, 0x00};
            out.write(header); //header is ascii "NTLMSSP\0"
            out.write(3); //sequence number = 3
            final int domainLenInBytes = domain.length() * 2;
            final int userLenInBytes = user.length() * 2;
            //mdb: not sending hostname; I hope this is ok!
            final int hostLenInBytes = 0; //localhostname.length()*2;
            int pos = 64 + domainLenInBytes + userLenInBytes + hostLenInBytes;
            // lan man response: length and offset
            out.write((short)lmAnswer.length);
            out.write((short)lmAnswer.length);
            out.write(pos);
            pos += lmAnswer.length;
            // nt response: length and offset
            out.write((short)ntAnswer.length);
            out.write((short)ntAnswer.length);
            out.write(pos);
            pos = 64;
            //domain
            out.write((short) domainLenInBytes);
            out.write((short) domainLenInBytes);
            out.write(pos);
            pos += domainLenInBytes;

            //user
            out.write((short) userLenInBytes);
            out.write((short) userLenInBytes);
            out.write(pos);
            pos += userLenInBytes;
            //local hostname
            out.write((short) hostLenInBytes);
            out.write((short) hostLenInBytes);
            out.write(pos);
            pos += hostLenInBytes;
            //unknown
            out.write((short) 0);
            out.write((short) 0);
            out.write(pos);
            //flags
            if(connection.getUseNTLMv2())
                out.write(0x88201);
            else
                out.write(0x8201);
            //variable length stuff...
            out.write(domain);
            out.write(user);
            //Not sending hostname...I hope this is OK!
            //comm.appendChars(localhostname);

            //the response to the challenge...
            out.write(lmAnswer);
            out.write(ntAnswer);
        }
        out.flush();
    }

   /**
    * Read the next TDS token from the response stream.
    *
    * @throws SQLException
    *    if an I/O or protocol error occurs
    */
   private void nextToken()
      throws SQLException
   {
      checkOpen();

      if( endOfResponse )
      {
         currentToken.token = TDS_DONE_TOKEN;
         currentToken.status = 0;
         return;
      }

      try
      {
         // handle result set splitting in case of computed results
         if( computedColumns != null )
         {
            switch( (byte) in.peek() )
            {
               case TDS_ALTROW   : // endOfResults==false indicates a normal result has been read last
                                   if( ! endOfResults )
                                   {
                                      endOfResults = true;
                                      return;
                                   }
                                   break;

               case TDS_ROW_TOKEN: // endOfResults==true indicates a computed result has been read last
                                   if( endOfResults )
                                   {
                                      endOfResults = false;
                                      return;
                                   }
                                   break;
            }
         }

         currentToken.token = (byte) in.read();
         switch( currentToken.token )
         {
            case TDS5_PARAMFMT2_TOKEN:
               tds5ParamFmt2Token();
               break;
            case TDS_LANG_TOKEN:
               tdsInvalidToken();
               break;
            case TDS5_WIDE_RESULT:
               tds5WideResultToken();
               break;
            case TDS_CLOSE_TOKEN:
               tdsInvalidToken();
               break;
            case TDS_RETURNSTATUS_TOKEN:
               tdsReturnStatusToken();
               break;
            case TDS_PROCID:
               tdsProcIdToken();
               break;
            case TDS_OFFSETS_TOKEN:
               tdsOffsetsToken();
               break;
            case TDS7_RESULT_TOKEN:
               tds7ResultToken();
               break;
            case ALTMETADATA_TOKEN:
               tdsComputedResultToken();
               break;
            case TDS_COLNAME_TOKEN:
               tds4ColNamesToken();
               break;
            case TDS_COLFMT_TOKEN:
               tds4ColFormatToken();
               break;
            case TDS_TABNAME_TOKEN:
               tdsTableNameToken();
               break;
            case TDS_COLINFO_TOKEN:
               tdsColumnInfoToken();
               break;
            case TDS_COMP_NAMES_TOKEN:
               tdsInvalidToken();
               break;
            case TDS_COMP_RESULT_TOKEN:
               tdsInvalidToken();
               break;
            case TDS_ORDER_TOKEN:
               tdsOrderByToken();
               break;
            case TDS_ERROR_TOKEN:
            case TDS_INFO_TOKEN:
               tdsErrorToken();
               break;
            case TDS_PARAM_TOKEN:
               tdsOutputParamToken();
               break;
            case TDS_LOGINACK_TOKEN:
               tdsLoginAckToken();
               break;
            case TDS_CONTROL_TOKEN:
               tdsControlToken();
               break;
            case TDS_ROW_TOKEN:
               tdsRowToken();
               break;
            case TDS_ALTROW:
               tdsComputedRowToken();
               break;
            case TDS5_PARAMS_TOKEN:
               tds5ParamsToken();
               break;
            case TDS_CAP_TOKEN:
               tdsCapabilityToken();
               break;
            case TDS_ENVCHANGE_TOKEN:
               tdsEnvChangeToken();
               break;
            case TDS_MSG50_TOKEN:
               tds5ErrorToken();
               break;
            case TDS5_DYNAMIC_TOKEN:
               tds5DynamicToken();
               break;
            case TDS5_PARAMFMT_TOKEN:
               tds5ParamFmtToken();
               break;
            case TDS_AUTH_TOKEN:
               if( _gssContext != null )
               {
                  tdsGssToken();
               }
               else
               {
                  tdsNtlmAuthToken();
               }
               break;
            case TDS_RESULT_TOKEN:
               tds5ResultToken();
               break;
            case TDS_DONE_TOKEN:
            case TDS_DONEPROC_TOKEN:
            case TDS_DONEINPROC_TOKEN:
               tdsDoneToken();
               break;
            default:
               throw new ProtocolException( "Invalid packet type 0x" + Integer.toHexString( currentToken.token & 0xFF ) );
         }
      }
      catch( IOException ioe )
      {
         connection.setClosed();
         throw Support.linkException( new SQLException( Messages.get( "error.generic.ioerror", ioe.getMessage() ), "08S01" ), ioe );
      }
      catch( ProtocolException pe )
      {
         connection.setClosed();
         throw Support.linkException( new SQLException( Messages.get( "error.generic.tdserror", pe.getMessage() ), "08S01" ), pe );
      }
      catch( OutOfMemoryError err )
      {
         // Consume the rest of the response
         in.skipToEnd();
         endOfResponse = true;
         endOfResults = true;
         cancelPending = false;
         throw err;
      }
   }

    /**
     * Report unsupported TDS token in input stream.
     *
     * @throws IOException
     */
    private void tdsInvalidToken()
        throws IOException, ProtocolException
    {
        in.skip(in.readShort());
        throw new ProtocolException("Unsupported TDS token: 0x" +
                            Integer.toHexString(currentToken.token & 0xFF));
    }

    /**
     * Process TDS 5 Sybase 12+ Dynamic results parameter descriptor.
     * <p>When returning output parameters this token will be followed
     * by a TDS5_PARAMS_TOKEN with the actual data.
     * @throws IOException
     * @throws ProtocolException
     */
    private void tds5ParamFmt2Token() throws IOException, ProtocolException {
        in.readInt(); // Packet length
        int paramCnt = in.readShort();
        ColInfo[] params = new ColInfo[paramCnt];
        for (int i = 0; i < paramCnt; i++) {
            //
            // Get the parameter details using the
            // ColInfo class as the server format is the same.
            //
            ColInfo col = new ColInfo();
            int colNameLen = in.read();
            col.realName = in.readNonUnicodeString(colNameLen);
            int column_flags = in.readInt();   /*  Flags */
            col.isCaseSensitive = false;
            col.nullable    = ((column_flags & 0x20) != 0)?
                                        ResultSetMetaData.columnNullable:
                                        ResultSetMetaData.columnNoNulls;
            col.isWriteable = (column_flags & 0x10) != 0;
            col.isIdentity  = (column_flags & 0x40) != 0;
            col.isKey       = (column_flags & 0x02) != 0;
            col.isHidden    = (column_flags & 0x01) != 0;

            col.userType    = in.readInt();
            TdsData.readType(in, col);
            // Skip locale information
            in.skip(1);
            params[i] = col;
        }
        currentToken.dynamParamInfo = params;
        currentToken.dynamParamData = new Object[paramCnt];
    }

    /**
     * Process Sybase 12+ wide result token which provides enhanced
     * column meta data.
     *
     * @throws IOException
     */
     private void tds5WideResultToken()
         throws IOException, ProtocolException
     {
         in.readInt(); // Packet length
         int colCnt   = in.readShort();
         columns = new ColInfo[colCnt];
         rowData = new Object[colCnt];
         tables  = null;

         for (int colNum = 0; colNum < colCnt; ++colNum) {
             ColInfo col = new ColInfo();
             //
             // Get the alias name
             //
             int nameLen = in.read();
             col.name  = in.readNonUnicodeString(nameLen);
             //
             // Get the catalog name
             //
             nameLen = in.read();
             col.catalog = in.readNonUnicodeString(nameLen);
             //
             // Get the schema name
             //
             nameLen = in.read();
             col.schema = in.readNonUnicodeString(nameLen);
             //
             // Get the table name
             //
             nameLen = in.read();
             col.tableName = in.readNonUnicodeString(nameLen);
             //
             // Get the column name
             //
             nameLen = in.read();
             col.realName  = in.readNonUnicodeString(nameLen);
             if (col.name == null || col.name.length() == 0) {
                 col.name = col.realName;
             }
             int column_flags = in.readInt();   /*  Flags */
             col.isCaseSensitive = false;
             col.nullable    = ((column_flags & 0x20) != 0)?
                                    ResultSetMetaData.columnNullable:
                                         ResultSetMetaData.columnNoNulls;
             col.isWriteable = (column_flags & 0x10) != 0;
             col.isIdentity  = (column_flags & 0x40) != 0;
             col.isKey       = (column_flags & 0x02) != 0;
             col.isHidden    = (column_flags & 0x01) != 0;

             col.userType    = in.readInt();
             TdsData.readType(in, col);
             // Skip locale information
             in.skip(1);
             columns[colNum] = col;
         }
         endOfResults = false;
     }

    /**
     * Process stored procedure return status token.
     *
     * @throws IOException
     */
    private void tdsReturnStatusToken() throws IOException, SQLException {
        returnStatus = new Integer(in.readInt());
        if (returnParam != null) {
            returnParam.setOutValue(Support.convert(connection,
                    returnStatus,
                    returnParam.jdbcType,
                    connection.getCharset()));
        }
    }

    /**
     * Process procedure ID token.
     * <p>
     * Used by DBLIB to obtain the object id of a stored procedure.
     */
    private void tdsProcIdToken() throws IOException {
        in.skip(8);
    }

    /**
     * Process offsets token.
     * <p>
     * Used by DBLIB to return the offset of various keywords in a statement.
     * This saves the client from having to parse a SQL statement. Enabled with
     * <code>&quot;set offsets from on&quot;</code>.
     */
    private void tdsOffsetsToken() throws IOException {
        /*int keyword =*/ in.read();
        /*int unknown =*/ in.read();
        /*int offset  =*/ in.readShort();
    }

    /**
     * Process a TDS 7.0 result set token.
     *
     * @throws IOException
     * @throws ProtocolException
     */
    private void tds7ResultToken()
            throws IOException, ProtocolException, SQLException {
        endOfResults = false;

        int colCnt = in.readShort();

        if (colCnt < 0) {
            // Short packet returned by TDS8 when the column meta data is
            // supressed on cursor fetch etc.
            // NB. With TDS7 no result set packet is returned at all.
            return;
        }

        columns = new ColInfo[colCnt];
        rowData = new Object[colCnt];
        tables = null;

        for (int i = 0; i < colCnt; i++) {
            ColInfo col = new ColInfo();

            col.userType = in.readShort();

            int flags = in.readShort();

            col.nullable = ((flags & 0x01) != 0) ?
                                ResultSetMetaData.columnNullable :
                                ResultSetMetaData.columnNoNulls;
            col.isCaseSensitive = (flags & 0X02) != 0;
            col.isIdentity = (flags & 0x10) != 0;
            col.isWriteable = (flags & 0x0C) != 0;
            TdsData.readType(in, col);
            // Set the charsetInfo field of col
            if (tdsVersion >= Driver.TDS80 && col.collation != null) {
                TdsData.setColumnCharset(col, connection);
            }

            int clen = in.read();

            col.realName = in.readUnicodeString(clen);
            col.name = col.realName;

            columns[i] = col;
        }
    }

    /**
     * Process a TDS 4.2 column names token.
     * <p>
     * Note: Will be followed by a COL_FMT token.
     *
     * @throws IOException
     */
    private void tds4ColNamesToken() throws IOException {
        ArrayList colList = new ArrayList();

        final int pktLen = in.readShort();
        tables = null;
        int bytesRead = 0;

        while (bytesRead < pktLen) {
            ColInfo col = new ColInfo();
            int nameLen = in.read();
            String name = in.readNonUnicodeString(nameLen);

            bytesRead = bytesRead + 1 + nameLen;
            col.realName  = name;
            col.name = name;

            colList.add(col);
        }

        int colCnt  = colList.size();
        columns = (ColInfo[]) colList.toArray(new ColInfo[colCnt]);
        rowData = new Object[colCnt];
    }

    /**
     * Process a TDS 4.2 column format token.
     *
     * @throws IOException
     * @throws ProtocolException
     */
    private void tds4ColFormatToken()
        throws IOException, ProtocolException {

        final int pktLen = in.readShort();

        int bytesRead = 0;
        int numColumns = 0;
        while (bytesRead < pktLen) {
            if (numColumns > columns.length) {
                throw new ProtocolException("Too many columns in TDS_COL_FMT packet");
            }
            ColInfo col = columns[numColumns];

            if (serverType == Driver.SQLSERVER) {
                col.userType = in.readShort();

                int flags = in.readShort();

                col.nullable = ((flags & 0x01) != 0)?
                                    ResultSetMetaData.columnNullable:
                                       ResultSetMetaData.columnNoNulls;
                col.isCaseSensitive = (flags & 0x02) != 0;
                col.isWriteable = (flags & 0x0C) != 0;
                col.isIdentity = (flags & 0x10) != 0;
            } else {
                // Sybase does not send column flags
                col.isCaseSensitive = false;
                col.isWriteable = true;

                if (col.nullable == ResultSetMetaData.columnNoNulls) {
                    col.nullable = ResultSetMetaData.columnNullableUnknown;
                }

                col.userType = in.readInt();
            }
            bytesRead += 4;

            bytesRead += TdsData.readType(in, col);

            numColumns++;
        }

        if (numColumns != columns.length) {
            throw new ProtocolException("Too few columns in TDS_COL_FMT packet");
        }

        endOfResults = false;
    }

    /**
     * Process a table name token.
     * <p> Sent by select for browse or cursor functions.
     *
     * @throws IOException
     */
    private void tdsTableNameToken() throws IOException, ProtocolException {
        final int pktLen = in.readShort();
        int bytesRead = 0;
        ArrayList tableList = new ArrayList();

        while (bytesRead < pktLen) {
            int    nameLen;
            String tabName;
            TableMetaData table;
            if (tdsVersion >= Driver.TDS81) {
                // TDS8.1 supplies the server.database.owner.table as up to
                // four separate components which allows us to have names
                // with embedded periods.
                table = new TableMetaData();
                bytesRead++;
                int tableNameToken = in.read();
                switch (tableNameToken) {
                    case 4: nameLen = in.readShort();
                            bytesRead += nameLen * 2 + 2;
                            // Read and discard server name; see Bug 1403067
                            in.readUnicodeString(nameLen);
                    case 3: nameLen = in.readShort();
                            bytesRead += nameLen * 2 + 2;
                            table.catalog = in.readUnicodeString(nameLen);
                    case 2: nameLen = in.readShort();
                            bytesRead += nameLen * 2 + 2;
                            table.schema = in.readUnicodeString(nameLen);
                    case 1: nameLen = in.readShort();
                            bytesRead += nameLen * 2 + 2;
                            table.name = in.readUnicodeString(nameLen);
                    case 0: break;
                    default:
                        throw new ProtocolException("Invalid table TAB_NAME_TOKEN: "
                                                    + tableNameToken);
                }
            } else {
                if (tdsVersion >= Driver.TDS70) {
                    nameLen = in.readShort();
                    bytesRead += nameLen * 2 + 2;
                    tabName  = in.readUnicodeString(nameLen);
                } else {
                    // TDS 4.2 or TDS 5.0
                    nameLen = in.read();
                    bytesRead++;
                    if (nameLen == 0) {
                        continue; // Sybase/SQL 6.5 use a zero length name to terminate list
                    }
                    tabName = in.readNonUnicodeString(nameLen);
                    bytesRead += nameLen;
                }
                table = new TableMetaData();
                // tabName can be a fully qualified name
                int dotPos = tabName.lastIndexOf('.');
                if (dotPos > 0) {
                    table.name = tabName.substring(dotPos + 1);

                    int nextPos = tabName.lastIndexOf('.', dotPos-1);
                    if (nextPos + 1 < dotPos) {
                        table.schema = tabName.substring(nextPos + 1, dotPos);
                    }
                    dotPos = nextPos;
                    nextPos = tabName.lastIndexOf('.', dotPos-1);
                    if (nextPos + 1 < dotPos) {
                        table.catalog = tabName.substring(nextPos + 1, dotPos);
                    }
                } else {
                    table.name = tabName;
                }
            }
            tableList.add(table);
        }
        if (tableList.size() > 0) {
            tables = (TableMetaData[]) tableList.toArray(new TableMetaData[tableList.size()]);
        }
    }

    /**
     * Process a column infomation token.
     * <p>Sent by select for browse or cursor functions.
     * @throws IOException
     * @throws ProtocolException
     */
    private void tdsColumnInfoToken()
        throws IOException, ProtocolException
    {
        final int pktLen = in.readShort();
        int bytesRead = 0;
        int columnIndex = 0;

        while (bytesRead < pktLen) {
            // Seems like all columns are always returned in the COL_INFO
            // packet and there might be more than 255 columns, so we'll
            // just increment a counter instead.
            // Ignore the column index.
            in.read();
            if (columnIndex >= columns.length) {
                throw new ProtocolException("Column index " + (columnIndex + 1) +
                        " invalid in TDS_COLINFO packet");
            }
            ColInfo col = columns[columnIndex++];
            int tableIndex = in.read();
            // In some cases (e.g. if the user calls 'CREATE CURSOR'), the
            // TDS_TABNAME packet seems to be missing although the table index
            // in this packet is > 0. Weird.
            // If tables are available check for valid table index.
            if (tables != null && tableIndex > tables.length) {
                throw new ProtocolException("Table index " + tableIndex +
                        " invalid in TDS_COLINFO packet");
            }
            byte flags = (byte)in.read(); // flags
            bytesRead += 3;

            if (tableIndex != 0 && tables != null) {
                TableMetaData table = tables[tableIndex-1];
                col.catalog   = table.catalog;
                col.schema    = table.schema;
                col.tableName = table.name;
            }

            col.isKey           = (flags & 0x08) != 0;
            col.isHidden        = (flags & 0x10) != 0;

            // If bit 5 is set, we have a column name
            if ((flags & 0x20) != 0) {
                final int nameLen = in.read();
                bytesRead += 1;
                final String colName = in.readString(nameLen);
                bytesRead += (tdsVersion >= Driver.TDS70) ? nameLen * 2 : nameLen;
                col.realName = colName;
            }
        }
    }

    /**
     * Process an order by token.
     * <p>Sent to describe columns in an order by clause.
     * @throws IOException
     */
    private void tdsOrderByToken()
        throws IOException
    {
        // Skip this packet type
        int pktLen = in.readShort();
        in.skip(pktLen);
    }

    /**
     * Process a TD4/TDS7 error or informational message.
     *
     * @throws IOException
     */
    private void tdsErrorToken()
       throws IOException
    {
        int pktLen = in.readShort(); // Packet length
        int sizeSoFar = 6;
        int number = in.readInt();
        int state = in.read();
        int severity = in.read();
        int msgLen = in.readShort();
        String message = in.readString(msgLen);
        sizeSoFar += 2 + ((tdsVersion >= Driver.TDS70) ? msgLen * 2 : msgLen);
        final int srvNameLen = in.read();
        String server = in.readString(srvNameLen);
        sizeSoFar += 1 + ((tdsVersion >= Driver.TDS70) ? srvNameLen * 2 : srvNameLen);

        final int procNameLen = in.read();
        String procName = in.readString(procNameLen);
        sizeSoFar += 1 + ((tdsVersion >= Driver.TDS70) ? procNameLen * 2 : procNameLen);

        int line = in.readShort();
        sizeSoFar += 2;
        // Skip any EED information to read rest of packet
        if (pktLen - sizeSoFar > 0)
            in.skip(pktLen - sizeSoFar);

        if (currentToken.token == TDS_ERROR_TOKEN)
        {
           _ErrorReceived = true;

            if (severity < 10) {
                severity = 11; // Ensure treated as error
            }
            if (severity >= 20) {
                // A fatal error has occured, the connection will be closed by
                // the server immediately after the last TDS_DONE packet
                fatalError = true;
            }
        } else {
            if (severity > 9) {
                severity = 9; // Ensure treated as warning
            }
        }
        messages.addDiagnostic(number, state, severity,
                message, server, procName, line);
    }

    /**
     * Process output parameters.
     * </p>
     * Normally the output parameters are preceded by a TDS type 79
     * (procedure return value) record; however there are at least two
     * situations with TDS version 8 where this is not the case:
     * <ol>
     * <li>For the return value of a SQL 2000+ user defined function.</li>
     * <li>For a remote procedure call (server.database.user.procname) where
     * the 79 record is only sent if a result set is also returned by the remote
     * procedure. In this case the 79 record just acts as marker for the start of
     * the output parameters. The actual return value is in an output param token.</li>
     * </ol>
     * Output parameters are distinguished from procedure return values by the value of
     * a byte that immediately follows the parameter name. A value of 1 seems to indicate
     * a normal output parameter while a value of 2 indicates a procedure return value.
     *
     * @throws IOException
     * @throws ProtocolException
     */
    private void tdsOutputParamToken()
        throws IOException, ProtocolException, SQLException {
        in.readShort(); // Packet length
        String name = in.readString(in.read()); // Column Name
        // Next byte indicates if output parameter or return value
        // 1 = normal output param, 2 = function or stored proc return
        boolean funcReturnVal = (in.read() == 2);
        // Next byte is the parameter type that we supplied which
        // may not be the same as the parameter definition
        /* int inputTdsType = */ in.read();
        // Not sure what these bytes are (they always seem to be zero).
        in.skip(3);

        ColInfo col = new ColInfo();
        TdsData.readType(in, col);
        // Set the charsetInfo field of col
        if (tdsVersion >= Driver.TDS80 && col.collation != null) {
            TdsData.setColumnCharset(col, connection);
        }
        Object value = TdsData.readData(connection, in, col);

        //
        // Real output parameters will either be unnamed or will have a valid
        // parameter name beginning with '@'. Ignore any other spurious parameters
        // such as those returned from calls to writetext in the proc.
        //
        if (parameters != null
                && (name.length() == 0 || name.startsWith("@"))) {
            if (tdsVersion >= Driver.TDS80 && funcReturnVal) {
                // TDS 8 Allows function return values of types other than int
                // Also used to for return value of remote procedure calls.
                if (returnParam != null) {
                    if (value != null) {
                        returnParam.setOutValue(
                            Support.convert(connection, value,
                                            returnParam.jdbcType,
                                            connection.getCharset()));
                        returnParam.collation = col.collation;
                        returnParam.charsetInfo = col.charsetInfo;
                    } else {
                        returnParam.setOutValue(null);
                    }
                }
            } else {
                // Look for next output parameter in list
                while (++nextParam < parameters.length) {
                    if (parameters[nextParam].isOutput) {
                        if (value != null) {
                            parameters[nextParam].setOutValue(
                                Support.convert(connection, value,
                                        parameters[nextParam].jdbcType,
                                        connection.getCharset()));
                            parameters[nextParam].collation = col.collation;
                            parameters[nextParam].charsetInfo = col.charsetInfo;
                        } else {
                            parameters[nextParam].setOutValue(null);
                        }
                        break;
                    }
                }
            }
        }
    }

    /**
     * Process a login acknowledgement packet.
     *
     * @throws IOException
     */
    private void tdsLoginAckToken() throws IOException {
        String product;
        int major, minor, build = 0;
        in.readShort(); // Packet length

        int ack = in.read(); // Ack TDS 5 = 5 for OK 6 for fail, 1/0 for the others

        // Update the TDS protocol version in this TdsCore and in the Socket.
        // The Connection will update itself immediately after this call.
        // As for other objects containing a TDS version value, there are none
        // at this point (we're just constructing the Connection).
        tdsVersion = TdsData.getTdsVersion((in.read() << 24) | (in.read() << 16)
                | (in.read() << 8) | in.read());
        socket.setTdsVersion(tdsVersion);

        product = in.readString(in.read());

        if (tdsVersion >= Driver.TDS70) {
            major = in.read();
            minor = in.read();
            build = in.read() << 8;
            build += in.read();
        } else {
            if (product.toLowerCase().startsWith("microsoft")) {
                in.skip(1);
                major = in.read();
                minor = in.read();
            } else {
                major = in.read();
                minor = in.read() * 10;
                minor += in.read();
            }
            in.skip(1);
        }

        if (product.length() > 1 && -1 != product.indexOf('\0')) {
            product = product.substring(0, product.indexOf('\0'));
        }

        connection.setDBServerInfo(product, major, minor, build);

        if (tdsVersion == Driver.TDS50 && ack != 5) {
            // Login rejected by server create SQLException
            messages.addDiagnostic(4002, 0, 14,
                                    "Login failed", "", "", 0);
            currentToken.token = TDS_ERROR_TOKEN;
        } else {
            // MJH 2005-11-02
            // If we get this far we are logged in OK so convert
            // any exceptions into warnings. Any exceptions are
            // likely to be caused by problems in accessing the
            // default database for this login id for SQL 6.5 and
            // Sybase ASE. SQL 7.0+ will fail to login if there is
            // no access to the default or specified database.
            // I am not convinced that this is a good idea but it
            // appears that other drivers e.g. jConnect do this and
            // return the exceptions on the connection warning chain.
            //
            SQLException ex = messages.exceptions;
            // Avoid returning useless warnings about language
            // character set etc.
            messages.clearWarnings();
            //
            // Convert exceptions to warnings
            //
            while (ex != null) {
                messages.addWarning(new SQLWarning(ex.getMessage(),
                                                 ex.getSQLState(),
                                                 ex.getErrorCode()));
                ex = ex.getNextException();
            }
            messages.exceptions = null;
        }
    }

    /**
     * Process a control token (function unknown).
     *
     * @throws IOException
     */
    private void tdsControlToken() throws IOException {
        int pktLen = in.readShort();

        in.skip(pktLen);
    }

    /**
     * Process a row data token.
     *
     * @throws IOException
     * @throws ProtocolException
     */
    private void tdsRowToken() throws IOException, ProtocolException {
        for (int i = 0; i < columns.length; i++) {
            rowData[i] =  TdsData.readData(connection, in, columns[i]);
        }

        endOfResults = false;
    }

    /**
     * Process TDS 5.0 Params Token.
     * Stored procedure output parameters or data returned in parameter format
     * after a TDS Dynamic packet or as extended error information.
     * <p>The type of the preceding token is inspected to determine if this packet
     * contains output parameter result data. A TDS5_PARAMFMT2_TOKEN is sent before
     * this one in Sybase 12 to introduce output parameter results.
     * A TDS5_PARAMFMT_TOKEN is sent before this one to introduce extended error
     * information.
     *
     * @throws IOException
     */
    private void tds5ParamsToken() throws IOException, ProtocolException, SQLException {
        if (currentToken.dynamParamInfo == null) {
            throw new ProtocolException(
              "TDS 5 Param results token (0xD7) not preceded by param format (0xEC or 0X20).");
        }

        for (int i = 0; i < currentToken.dynamParamData.length; i++) {
            currentToken.dynamParamData[i] =
                TdsData.readData(connection, in, currentToken.dynamParamInfo[i]);
            String name = currentToken.dynamParamInfo[i].realName;
            //
            // Real output parameters will either be unnamed or will have a valid
            // parameter name beginning with '@'. Ignore any other Spurious parameters
            // such as those returned from calls to writetext in the proc.
            //
            if (parameters != null
                    && (name.length() == 0 || name.startsWith("@"))) {
                // Sybase 12+ this token used to set output parameter results
                while (++nextParam < parameters.length) {
                    if (parameters[nextParam].isOutput) {
                        Object value = currentToken.dynamParamData[i];
                        if (value != null) {
                            parameters[nextParam].setOutValue(
                                Support.convert(connection, value,
                                        parameters[nextParam].jdbcType,
                                        connection.getCharset()));
                        } else {
                            parameters[nextParam].setOutValue(null);
                        }
                        break;
                    }
                }
            }
        }
    }

    /**
     * Processes a TDS 5.0 capability token.
     * <p>
     * Sent after login to describe the server's capabilities.
     *
     * @throws IOException if an I/O error occurs
     */
    private void tdsCapabilityToken() throws IOException, ProtocolException {
        in.readShort(); // Packet length
        if (in.read() != 1) {
            throw new ProtocolException("TDS_CAPABILITY: expected request string");
        }
        int capLen = in.read();
        if (capLen != 11 && capLen != 0) {
            throw new ProtocolException("TDS_CAPABILITY: byte count not 11");
        }
        byte capRequest[] = new byte[11];
        if (capLen == 0) {
            Logger.println("TDS_CAPABILITY: Invalid request length");
        } else {
            in.read(capRequest);
        }
        if (in.read() != 2) {
            throw new ProtocolException("TDS_CAPABILITY: expected response string");
        }
        capLen = in.read();
        if (capLen != 10 && capLen != 0) {
            throw new ProtocolException("TDS_CAPABILITY: byte count not 10");
        }
        byte capResponse[] = new byte[10];
        if (capLen == 0) {
            Logger.println("TDS_CAPABILITY: Invalid response length");
        } else {
            in.read(capResponse);
        }
        //
        // Request capabilities
        //
        // jTDS sends   01 0B 4F FF 85 EE EF 65 7F FF FF FF D6
        // Sybase 11.92 01 0A    00 00 00 23 61 41 CF FF FF C6
        // Sybase 12.52 01 0A    03 84 0A E3 61 41 FF FF FF C6
        // Sybase 15.00 01 0B 4F F7 85 EA EB 61 7F FF FF FF C6
        //
        // Response capabilities
        //
        // jTDS sends   02 0A 00 00 04 06 80 06 48 00 00 00
        // Sybase 11.92 02 0A 00 00 00 00 00 06 00 00 00 00
        // Sybase 12.52 02 0A 00 00 00 00 00 06 00 00 00 00
        // Sybase 15.00 02 0A 00 00 04 00 00 06 00 00 00 00
        //
        // Now set the correct attributes for this connection.
        // See the CT_LIB documentation for details on the bit
        // positions.
        //
        int capMask = 0;
        if ((capRequest[0] & 0x02) == 0x02) {
            capMask |= SYB_UNITEXT;
        }
        if ((capRequest[1] & 0x03) == 0x03) {
            capMask |= SYB_DATETIME;
        }
        if ((capRequest[2] & 0x80) == 0x80) {
            capMask |= SYB_UNICODE;
        }
        if ((capRequest[3] & 0x02) == 0x02) {
            capMask |= SYB_EXTCOLINFO;
        }
        if ((capRequest[2] & 0x01) == 0x01) {
            capMask |= SYB_BIGINT;
        }
        if ((capRequest[4] & 0x04) == 0x04) {
            capMask |= SYB_BITNULL;
        }
        if ((capRequest[7] & 0x30) == 0x30) {
            capMask |= SYB_LONGDATA;
        }
        connection.setSybaseInfo(capMask);
    }

    /**
     * Process an environment change packet.
     *
     * @throws IOException
     * @throws SQLException
     */
    private void tdsEnvChangeToken()
        throws IOException, SQLException
    {
        int len = in.readShort();
        int type = in.read();

        switch (type) {
            case TDS_ENV_DATABASE:
                {
                    int clen = in.read();
                    final String newDb = in.readString(clen);
                    clen = in.read();
                    final String oldDb = in.readString(clen);
                    connection.setDatabase(newDb, oldDb);
                    break;
                }

            case TDS_ENV_LANG:
                {
                    int clen = in.read();
                    String language = in.readString(clen);
                    clen = in.read();
                    String oldLang = in.readString(clen);
                    if (Logger.isActive()) {
                        Logger.println("Language changed from " + oldLang + " to " + language);
                    }
                    break;
                }

            case TDS_ENV_CHARSET:
                {
                    final int clen = in.read();
                    final String charset = in.readString(clen);
                    if (tdsVersion >= Driver.TDS70) {
                        in.skip(len - 2 - clen * 2);
                    } else {
                        in.skip(len - 2 - clen);
                    }
                    connection.setServerCharset(charset);
                    break;
                }

            case TDS_ENV_PACKSIZE:
                    {
                        final int blocksize;
                        final int clen = in.read();
                        blocksize = Integer.parseInt(in.readString(clen));
                        if (tdsVersion >= Driver.TDS70) {
                            in.skip(len - 2 - clen * 2);
                        } else {
                            in.skip(len - 2 - clen);
                        }
                        connection.setNetPacketSize(blocksize);
                        out.setBufferSize(blocksize);
                        if (Logger.isActive()) {
                            Logger.println("Changed blocksize to " + blocksize);
                        }
                    }
                    break;

            case TDS_ENV_LCID:
                    // Only sent by TDS 7
                    // In TDS 8 replaced by column specific collation info.
                    // TODO Make use of this for character set conversions?
                    in.skip(len - 1);
                    break;

            case TDS_ENV_SQLCOLLATION:
                {
                    int clen = in.read();
                    byte collation[] = new byte[5];
                    if (clen == 5) {
                        in.read(collation);
                        connection.setCollation(collation);
                    } else {
                        in.skip(clen);
                    }
                    clen = in.read();
                    in.skip(clen);
                    break;
                }

            default:
                {
                    if (Logger.isActive()) {
                        Logger.println("Unknown environment change type 0x" +
                                            Integer.toHexString(type));
                    }
                    in.skip(len - 1);
                    break;
                }
        }
    }

    /**
     * Process a TDS 5 error or informational message.
     *
     * @throws IOException
     */
    private void tds5ErrorToken() throws IOException {
        int pktLen = in.readShort(); // Packet length
        int sizeSoFar = 6;
        int number = in.readInt();
        int state = in.read();
        int severity = in.read();
        // Discard text state
        int stateLen = in.read();
        in.readNonUnicodeString(stateLen);
        in.read(); // == 1 if extended error data follows
        // Discard status and transaction state
        in.readShort();
        sizeSoFar += 4 + stateLen;

        int msgLen = in.readShort();
        String message = in.readNonUnicodeString(msgLen);
        sizeSoFar += 2 + msgLen;
        final int srvNameLen = in.read();
        String server = in.readNonUnicodeString(srvNameLen);
        sizeSoFar += 1 + srvNameLen;

        final int procNameLen = in.read();
        String procName = in.readNonUnicodeString(procNameLen);
        sizeSoFar += 1 + procNameLen;

        int line = in.readShort();
        sizeSoFar += 2;
        // Skip any EED information to read rest of packet
        if (pktLen - sizeSoFar > 0)
            in.skip(pktLen - sizeSoFar);

        if (severity > 10)
        {
            messages.addDiagnostic(number, state, severity,
                    message, server, procName, line);
        } else {
            messages.addDiagnostic(number, state, severity,
                    message, server, procName, line);
        }
    }

    /**
     * Process TDS5 dynamic SQL aknowledgements.
     *
     * @throws IOException
     */
    private void tds5DynamicToken()
            throws IOException
    {
        int pktLen = in.readShort();
        byte type = (byte)in.read();
        /*byte status = (byte)*/in.read();
        pktLen -= 2;
        if (type == (byte)0x20) {
            // Only handle aknowledgements for now
            int len = in.read();
            in.skip(len);
            pktLen -= len+1;
        }
        in.skip(pktLen);
    }

    /**
     * Process TDS 5 Dynamic results parameter descriptors.
     * <p>
     * With Sybase 12+ this has been superseded by the TDS5_PARAMFMT2_TOKEN
     * except when used to return extended error information.
     *
     * @throws IOException
     * @throws ProtocolException
     */
    private void tds5ParamFmtToken() throws IOException, ProtocolException {
        in.readShort(); // Packet length
        int paramCnt = in.readShort();
        ColInfo[] params = new ColInfo[paramCnt];
        for (int i = 0; i < paramCnt; i++) {
            //
            // Get the parameter details using the
            // ColInfo class as the server format is the same.
            //
            ColInfo col = new ColInfo();
            int colNameLen = in.read();
            col.realName = in.readNonUnicodeString(colNameLen);
            int column_flags = in.read();   /*  Flags */
            col.isCaseSensitive = false;
            col.nullable    = ((column_flags & 0x20) != 0)?
                                        ResultSetMetaData.columnNullable:
                                        ResultSetMetaData.columnNoNulls;
            col.isWriteable = (column_flags & 0x10) != 0;
            col.isIdentity  = (column_flags & 0x40) != 0;
            col.isKey       = (column_flags & 0x02) != 0;
            col.isHidden    = (column_flags & 0x01) != 0;

            col.userType    = in.readInt();
            if ((byte)in.peek() == TDS_DONE_TOKEN) {
                // Sybase 11.92 bug data type missing!
                currentToken.dynamParamInfo = null;
                currentToken.dynamParamData = null;
                // error trapped in sybasePrepare();
                messages.addDiagnostic(9999, 0, 16,
                                        "Prepare failed", "", "", 0);

                return; // Give up
            }
            TdsData.readType(in, col);
            // Skip locale information
            in.skip(1);
            params[i] = col;
        }
        currentToken.dynamParamInfo = params;
        currentToken.dynamParamData = new Object[paramCnt];
    }

    /**
     * Process a NTLM Authentication challenge.
     *
     * @throws IOException
     * @throws ProtocolException
     */
    private void tdsNtlmAuthToken()
        throws IOException, ProtocolException
    {
        int pktLen = in.readShort(); // Packet length

        int hdrLen = 40;

        if (pktLen < hdrLen)
            throw new ProtocolException("NTLM challenge: packet is too small:" + pktLen);

        ntlmMessage = new byte[pktLen];
        in.read(ntlmMessage);

        final int seq = getIntFromBuffer(ntlmMessage, 8);
        if (seq != 2)
            throw new ProtocolException("NTLM challenge: got unexpected sequence number:" + seq);

        final int flags = getIntFromBuffer( ntlmMessage, 20 );
        //NOTE: the context is always included; if not local, then it is just
        //      set to all zeros.
        //boolean hasContext = ((flags &   0x4000) != 0);
        //final boolean hasContext = true;
        //NOTE: even if target is omitted, the length will be zero.
        //final boolean hasTarget  = ((flags & 0x800000) != 0);

        //extract the target, if present. This will be used for ntlmv2 auth.
        final int headerOffset = 40; // The assumes the context is always there, which appears to be the case.
        //header has: 2 byte lenght, 2 byte allocated space, and four-byte offset.
        int size = getShortFromBuffer( ntlmMessage, headerOffset);
        int offset = getIntFromBuffer( ntlmMessage, headerOffset + 4);
        ntlmTarget = new byte[size];
        System.arraycopy(ntlmMessage, offset, ntlmTarget, 0, size);

        nonce = new byte[8];
        System.arraycopy(ntlmMessage, 24, nonce, 0, 8);
    }

    private static int getIntFromBuffer(byte[] buf, int offset)
    {
        int b1 = (buf[offset] & 0xff);
        int b2 = (buf[offset+1] & 0xff) << 8;
        int b3 = (buf[offset+2] & 0xff) << 16;
        int b4 = (buf[offset+3] & 0xff) << 24;
        return b4 | b3 | b2 | b1;
    }

    private static int getShortFromBuffer(byte[] buf, int offset)
    {
        int b1 = (buf[offset] & 0xff);
        int b2 = (buf[offset+1] & 0xff) << 8;
        return b2 | b1;
    }
    /**
     * Process a TDS 5.0 result set packet.
     *
     * @throws IOException
     * @throws ProtocolException
     */
    private void tds5ResultToken() throws IOException, ProtocolException {
        in.readShort(); // Packet length
        int colCnt = in.readShort();
        columns = new ColInfo[colCnt];
        rowData = new Object[colCnt];
        tables = null;

        for (int colNum = 0; colNum < colCnt; ++colNum) {
            //
            // Get the column name
            //
            ColInfo col = new ColInfo();
            int colNameLen = in.read();
            col.realName  = in.readNonUnicodeString(colNameLen);
            col.name = col.realName;
            int column_flags = in.read();   /*  Flags */
            col.isCaseSensitive = false;
            col.nullable    = ((column_flags & 0x20) != 0)?
                                   ResultSetMetaData.columnNullable:
                                        ResultSetMetaData.columnNoNulls;
            col.isWriteable = (column_flags & 0x10) != 0;
            col.isIdentity  = (column_flags & 0x40) != 0;
            col.isKey       = (column_flags & 0x02) != 0;
            col.isHidden    = (column_flags & 0x01) != 0;

            col.userType    = in.readInt();
            TdsData.readType(in, col);
            // Skip locale information
            in.skip(1);
            columns[colNum] = col;
        }
        endOfResults = false;
    }

    /**
     * Process a DONE, DONEINPROC or DONEPROC token.
     *
     * @throws IOException
     */
    private void tdsDoneToken() throws IOException {

      /*
       * From http://msdn.microsoft.com/en-us/library/dd340421.aspx:
       *
       * The Status field MUST be a bitwise 'OR' of the following:
       *
       * 0x00 : DONE_FINAL. This DONE is the final DONE in the request.
       * 0x1  : DONE_MORE. This DONE message is not the final DONE message in the response. Subsequent data streams to follow.
       * 0x2  : DONE_ERROR. An error occurred on the current SQL statement. A preceding ERROR token SHOULD be sent when this bit is set.
       * 0x4  : DONE_INXACT. A transaction is in progress.<11>
       * 0x10 : DONE_COUNT. The DoneRowCount value is valid. This is used to distinguish between a valid value of 0 for DoneRowCount or just an initialized variable.
       * 0x20 : DONE_ATTN. The DONE message is a server acknowledgement of a client ATTENTION message).
       * 0x100: DONE_SRVERROR. Used in place of DONE_ERROR when an error occurred on the current SQL statement, which is severe enough to require the result set, if any, to be discarded.
       */
        currentToken.status = (byte) in.read();

        in.skip(1);
        currentToken.operation = (byte)in.read();
        in.skip(1);
        currentToken.updateCount = in.readInt();

        if (!endOfResults) {
            // This will eliminate the select row count for sybase
            currentToken.status &= ~DONE_ROW_COUNT;
            endOfResults = true;
        }

        //
        // Check for cancel ack
        //
        if ((currentToken.status & DONE_CANCEL) != 0) {
            // Synchronize resetting of the cancelPending flag to ensure it
            // doesn't happen during the sending of a cancel request
            synchronized (cancelMonitor) {
                cancelPending = false;
                // Only throw an exception if this was a cancel() call
                if (cancelMonitor[0] == ASYNC_CANCEL) {
                    messages.addException(
                        new SQLException(Messages.get("error.generic.cancelled",
                                                      "Statement"),
                                         "HY008"));
                }
            }
        }
        else
        {
           // check whether the DONE token signals an error but no ERROR token has been received before (see bug #508)
           if( ! _ErrorReceived && ( currentToken.status & DONE_ERROR ) != 0 )
           {
              messages.addException( new SQLException( Messages.get( "error.generic.unspecified" ), "HY000" ) );
           }
        }

        // reset flag, just in case this is an intermediate ERROR token, so
        // the fix for bug #508 will also work if the problematic operation
        // is preceeded by another statement that causes an error
        _ErrorReceived = false;

        if ((currentToken.status & DONE_MORE_RESULTS) == 0) {
            //
            // There are no more results or pending cancel packets
            // to process.
            //
            endOfResponse = !cancelPending;

            if (fatalError) {
                // A fatal error has occured, the server has closed the
                // connection
                connection.setClosed();
            }
        }

        if (serverType == Driver.SQLSERVER) {
            //
            // MS SQL Server provides additional information we
            // can use to return special row counts for DDL etc.
            //
            if (currentToken.operation == (byte) 0xC1) {
                currentToken.status &= ~DONE_ROW_COUNT;
            }
        }
    }

    /**
     * Execute SQL using TDS 4.2 protocol.
     *
     * @param sql The SQL statement to execute.
     * @param procName Stored procedure to execute or null.
     * @param parameters Parameters for call or null.
     * @param noMetaData Suppress meta data for cursor calls.
     * @throws SQLException
     */
    private void executeSQL42(String sql,
                              String procName,
                              ParamInfo[] parameters,
                              boolean noMetaData,
                              boolean sendNow)
            throws IOException, SQLException {
        if (procName != null) {
            // RPC call
            out.setPacketType(RPC_PKT);
            byte[] buf = Support.encodeString(connection.getCharset(), procName);

            out.write((byte) buf.length);
            out.write(buf);
            out.write((short) (noMetaData ? 2 : 0));

            if (parameters != null) {
                for (int i = nextParam + 1; i < parameters.length; i++) {
                    if (parameters[i].name != null) {
                       buf = Support.encodeString(connection.getCharset(),
                               parameters[i].name);
                       out.write((byte) buf.length);
                       out.write(buf);
                    } else {
                       out.write((byte) 0);
                    }

                    out.write((byte) (parameters[i].isOutput ? 1 : 0));
                    TdsData.writeParam(out,
                                       connection.getCharsetInfo(),
                                       null,
                                       parameters[i]);
                }
            }
            if (!sendNow) {
                // Send end of packet byte to batch RPC
                out.write(DONE_END_OF_RESPONSE);
            }
        } else if (sql.length() > 0) {
            if (parameters != null) {
                sql = Support.substituteParameters(sql, parameters, connection);
            }

            out.setPacketType(QUERY_PKT);
            out.write(sql);
            if (!sendNow) {
                // Batch SQL statements
                out.write(" ");
            }
        }
    }

    /**
     * Execute SQL using TDS 5.0 protocol.
     *
     * @param sql The SQL statement to execute.
     * @param procName Stored procedure to execute or null.
     * @param parameters Parameters for call or null.
     * @throws SQLException
     */
    private void executeSQL50(String sql,
                              String procName,
                              ParamInfo[] parameters)
        throws IOException, SQLException {
        boolean haveParams    = parameters != null;
        boolean useParamNames = false;
        currentToken.dynamParamInfo = null;
        currentToken.dynamParamData = null;
        //
        // Sybase does not allow text or image parameters as parameters
        // to statements or stored procedures. With Sybase 12.5 it is
        // possible to use a new TDS data type to send long data as
        // parameters to statements (but not procedures). This usage
        // replaces the writetext command that had to be used in the past.
        // As we do not support writetext, with older versions of Sybase
        // we just give up and embed all text/image data in the SQL statement.
        //
        for (int i = 0; haveParams && i < parameters.length; i++) {
            if ("text".equals(parameters[i].sqlType)
                || "image".equals(parameters[i].sqlType)
                || "unitext".equals(parameters[i].sqlType)) {
                if (procName != null && procName.length() > 0) {
                    // Call to store proc nothing we can do
                    if ("text".equals(parameters[i].sqlType)
                        || "unitext".equals(parameters[i].sqlType)) {
                        throw new SQLException(
                                        Messages.get("error.chartoolong"), "HY000");
                    }

                    throw new SQLException(
                                     Messages.get("error.bintoolong"), "HY000");
                }
                if (parameters[i].tdsType != TdsData.SYBLONGDATA) {
                    // prepared statement substitute parameters into SQL
                    sql = Support.substituteParameters(sql, parameters, connection);
                    haveParams = false;
                    procName = null;
                    break;
                }
            }
        }

        out.setPacketType(SYBQUERY_PKT);

        if (procName == null) {
            // Use TDS_LANGUAGE TOKEN with optional parameters
            out.write(TDS_LANG_TOKEN);

            if (haveParams) {
                sql = Support.substituteParamMarkers(sql, parameters);
            }

            if (connection.isWideChar()) {
                // Need to preconvert string to get correct length
                byte[] buf = Support.encodeString(connection.getCharset(), sql);

                out.write(buf.length + 1);
                out.write((byte)(haveParams ? 1 : 0));
                out.write(buf);
            } else {
                out.write(sql.length() + 1);
                out.write((byte) (haveParams ? 1 : 0));
                out.write(sql);
            }
        } else if (procName.startsWith("#jtds")) {
            // Dynamic light weight procedure call
            out.write(TDS5_DYNAMIC_TOKEN);
            out.write((short) (procName.length() + 4));
            out.write((byte) 2);
            out.write((byte) (haveParams ? 1 : 0));
            out.write((byte) (procName.length() - 1));
            out.write(procName.substring(1));
            out.write((short) 0);
        } else {
            byte buf[] = Support.encodeString(connection.getCharset(), procName);

            // RPC call
            out.write(TDS_DBRPC_TOKEN);
            out.write((short) (buf.length + 3));
            out.write((byte) buf.length);
            out.write(buf);
            out.write((short) (haveParams ? 2 : 0));
            useParamNames = true;
        }

        //
        // Output any parameters
        //
        if (haveParams) {
            // First write parameter descriptors
            out.write(TDS5_PARAMFMT_TOKEN);

            int len = 2;

            for (int i = nextParam + 1; i < parameters.length; i++) {
                len += TdsData.getTds5ParamSize(connection.getCharset(),
                        connection.isWideChar(),
                        parameters[i],
                        useParamNames);
            }

            out.write((short) len);
            out.write((short) ((nextParam < 0) ? parameters.length : parameters.length - 1));

            for (int i = nextParam + 1; i < parameters.length; i++) {
                TdsData.writeTds5ParamFmt(out,
                        connection.getCharset(),
                        connection.isWideChar(),
                        parameters[i],
                        useParamNames);
            }

            // Now write the actual data
            out.write(TDS5_PARAMS_TOKEN);

            for (int i = nextParam + 1; i < parameters.length; i++) {
                TdsData.writeTds5Param(out,
                        connection.getCharsetInfo(),
                        parameters[i]);
            }
        }
    }

    /**
     * Returns <code>true</code> if the specified <code>procName</code>
     * is a sp_prepare or sp_prepexec handle; returns <code>false</code>
     * otherwise.
     *
     * @param procName Stored procedure to execute or <code>null</code>.
     * @return <code>true</code> if the specified <code>procName</code>
     *   is a sp_prepare or sp_prepexec handle; <code>false</code>
     *   otherwise.
     */
    public static boolean isPreparedProcedureName(final String procName) {
        return procName != null && procName.length() > 0
                && Character.isDigit(procName.charAt(0));
    }

    /**
     * Execute SQL using TDS 7.0 protocol.
     *
     * @param sql The SQL statement to execute.
     * @param procName Stored procedure to execute or <code>null</code>.
     * @param parameters Parameters for call or <code>null</code>.
     * @param noMetaData Suppress meta data for cursor calls.
     * @throws SQLException
     */
    private void executeSQL70(String sql,
                              String procName,
                              ParamInfo[] parameters,
                              boolean noMetaData,
                              boolean sendNow)
        throws IOException, SQLException {
        int prepareSql = connection.getPrepareSql();

        if (parameters == null && prepareSql == EXECUTE_SQL) {
            // Downgrade EXECUTE_SQL to UNPREPARED
            // if there are no parameters.
            //
            // Should we downgrade TEMPORARY_STORED_PROCEDURES and PREPARE as well?
            // No it may be a complex select with no parameters but costly to
            // evaluate for each execution.
            prepareSql = UNPREPARED;
        }

        if (inBatch) {
            // For batch execution with parameters
            // we need to be consistant and use
            // execute SQL
            prepareSql = EXECUTE_SQL;
        }

        if (procName == null) {
            // No procedure name so not a callable statement and also
            // not a temporary stored procedure call.
            if (parameters != null) {
                if (prepareSql == TdsCore.UNPREPARED) {
                    // Low tech approach just substitute parameter data into the
                    // SQL statement.
                    sql = Support.substituteParameters(sql, parameters, connection);
                } else {
                    // If we have parameters then we need to use sp_executesql to
                    // parameterise the statement unless the user has specified
                    ParamInfo[] params;

                    params = new ParamInfo[2 + parameters.length];
                    System.arraycopy(parameters, 0, params, 2, parameters.length);

                    params[0] = new ParamInfo(Types.LONGVARCHAR,
                            Support.substituteParamMarkers(sql, parameters),
                            ParamInfo.UNICODE);
                    TdsData.getNativeType(connection, params[0]);

                    params[1] = new ParamInfo(Types.LONGVARCHAR,
                            Support.getParameterDefinitions(parameters),
                            ParamInfo.UNICODE);
                    TdsData.getNativeType(connection, params[1]);

                    parameters = params;

                    // Use sp_executesql approach
                    procName = "sp_executesql";
                }
            }
        } else {
            // Either a stored procedure name has been supplied or this
            // statement should executed using a prepared statement handle
            if (isPreparedProcedureName(procName)) {
                // If the procedure is a prepared handle then redefine the
                // procedure name as sp_execute with the handle as a parameter.
                ParamInfo params[];

                if (parameters != null) {
                    params = new ParamInfo[1 + parameters.length];
                    System.arraycopy(parameters, 0, params, 1, parameters.length);
                } else {
                    params = new ParamInfo[1];
                }

                params[0] = new ParamInfo(Types.INTEGER, new Integer(procName),
                        ParamInfo.INPUT);
                TdsData.getNativeType(connection, params[0]);

                parameters = params;

                // Use sp_execute approach
                procName = "sp_execute";
            }
        }

        if (procName != null) {
            // RPC call
            out.setPacketType(RPC_PKT);
            Integer shortcut;

            if (tdsVersion >= Driver.TDS80
                    && (shortcut = (Integer) tds8SpNames.get(procName)) != null) {
                // Use the shortcut form of procedure name for TDS8
                out.write((short) -1);
                out.write(shortcut.shortValue());
            } else {
                out.write((short) procName.length());
                out.write(procName);
            }
            //
            // If noMetaData is true then column meta data will be supressed.
            // This option is used by sp_cursorfetch or optionally by sp_execute
            // provided that the required meta data has been cached.
            //
            out.write((short) (noMetaData ? 2 : 0));

            if (parameters != null) {
                // Send the required parameter data
                for (int i = nextParam + 1; i < parameters.length; i++) {
                    if (parameters[i].name != null) {
                       out.write((byte) parameters[i].name.length());
                       out.write(parameters[i].name);
                    } else {
                       out.write((byte) 0);
                    }

                    out.write((byte) (parameters[i].isOutput ? 1 : 0));

                    TdsData.writeParam(out,
                            connection.getCharsetInfo(),
                            connection.getCollation(),
                            parameters[i]);
                }
            }
            if (!sendNow) {
                // Append RPC packets
                out.write(DONE_END_OF_RESPONSE);
            }
        } else if (sql.length() > 0) {
            // Simple SQL query with no parameters
            out.setPacketType(QUERY_PKT);
            out.write(sql);
            if (!sendNow) {
                // Append SQL packets
                out.write(" ");
            }
        }
    }

    /**
     * Sets the server row count (to limit the number of rows in a result set)
     * and text size (to limit the size of returned TEXT/NTEXT fields).
     *
     * @param rowCount the number of rows to return or 0 for no limit or -1 to
     *                 leave as is
     * @param textSize the maximum number of bytes in a TEXT column to return
     *                 or -1 to leave as is
     * @throws SQLException if an error is returned by the server
     */
    private void setRowCountAndTextSize(int rowCount, int textSize)
            throws SQLException {
        boolean newRowCount =
                rowCount >= 0 && rowCount != connection.getRowCount();
        boolean newTextSize =
                textSize >= 0 && textSize != connection.getTextSize();
        if (newRowCount || newTextSize) {
            try {
                StringBuilder query = new StringBuilder(64);
                if (newRowCount) {
                    query.append("SET ROWCOUNT ").append(rowCount);
                }
                if (newTextSize) {
                    query.append(" SET TEXTSIZE ")
                            .append(textSize == 0 ? 2147483647 : textSize);
                }
                out.setPacketType(QUERY_PKT);
                out.write(query.toString());
                out.flush();
                endOfResponse = false;
                endOfResults  = true;
                wait(0);
                clearResponseQueue();
                messages.checkErrors();
                // Update the values stored in the Connection
                connection.setRowCount(rowCount);
                connection.setTextSize(textSize);
            } catch (IOException ioe) {
                throw new SQLException(
                            Messages.get("error.generic.ioerror",
                                                    ioe.getMessage()), "08S01");
            }
        }
    }

    /**
     * Waits for the first byte of the server response.
     *
     * @param timeOut the timeout period in seconds or 0
     */
    private void wait(int timeOut) throws IOException, SQLException {
        Object timer = null;
        try {
            if (timeOut > 0) {
                // Start a query timeout timer
<<<<<<< HEAD
                timer = TimerThread.getInstance().setTimer(timeOut * 1000, () -> TdsCore.this.cancel(true));
=======
                timer = TimerThread.getInstance().setTimer(timeOut * 1000,
                        new TimerThread.TimerListener() {
                            public void timerExpired() {
                                TdsCore.this.cancel(true);
                                if (CLOSE_SOCKET_ON_QUERY_TIMEOUT) {
                                    try {
                                        forceCloseSocket();
                                    }
                                    catch (Exception ex) {}
                                }            
                            }
                        });
>>>>>>> 8a0bfbd7
            }
            in.peek();
        } finally {
            if (timer != null) {
                if (!TimerThread.getInstance().cancelTimer(timer)) {
<<<<<<< HEAD
                    if (connection.isCloseSocketOnTimeout()) {
                        try {
                            forceCloseSocket();
                        }
                        catch (Exception ex) {}
                    }
=======
>>>>>>> 8a0bfbd7
                    throw new SQLTimeoutException(
                          Messages.get("error.generic.timeout"), "HYT00");
                }
            }
        }
    }

    /**
     * Releases parameter and result set data and metadata to free up memory.
     * <p/>
     * This is useful before the <code>TdsCore</code> is cached for reuse.
     */
    public void cleanUp() {
        if (endOfResponse) {
            // Clean up parameters
            returnParam = null;
            parameters = null;
            // Clean up result data and meta data
            columns = null;
            rowData = null;
            tables = null;
            computedColumns = null;
            computedRowData = null;
            // clean up warnings
            messages.clearWarnings();
        }
    }

    /**
     * Returns the diagnostic chain for this instance.
     */
    public SQLDiagnostic getMessages() {
        return messages;
    }

    /**
     * Converts a user supplied MAC address into a byte array.
     *
     * @param macString the MAC address as a hex string
     * @return the MAC address as a <code>byte[]</code>
     */
    private static byte[] getMACAddress(String macString) {
        byte[] mac = new byte[6];
        boolean ok = false;

        if (macString != null && macString.length() == 12) {
            try {
                for (int i = 0, j = 0; i < 6; i++, j += 2) {
                    mac[i] = (byte) Integer.parseInt(
                            macString.substring(j, j + 2), 16);
                }

                ok = true;
            } catch (Exception ex) {
                // Ignore it. ok will be false.
            }
        }

        if (!ok) {
            Arrays.fill(mac, (byte) 0);
        }

        return mac;
    }

    /**
     * Tries to figure out what client name we should identify ourselves as.
     * Gets the hostname of this machine,
     *
     * @return name to use as the client
     */
    private static String getHostName() {
        if (hostName != null) {
            return hostName;
        }

        String name;

        try {
            name = java.net.InetAddress.getLocalHost().getHostName().toUpperCase();
        } catch (java.net.UnknownHostException e) {
            hostName = "UNKNOWN";
            return hostName;
        }

        int pos = name.indexOf('.');

        if (pos >= 0) {
            name = name.substring(0, pos);
        }

        if (name.length() == 0) {
            hostName = "UNKNOWN";
            return hostName;
        }

        try {
            Integer.parseInt(name);
            // All numbers probably an IP address
            hostName = "UNKNOWN";
            return hostName;
        } catch (NumberFormatException e) {
            // Bit tacky but simple check for all numbers
        }

        hostName = name;
        return name;
    }

    /**
     * A <B>very</B> poor man's "encryption".
     *
     * @param pw password to encrypt
     * @return encrypted password
     */
    private static String tds7CryptPass(final String pw) {
        final int xormask = 0x5A5A;
        final int len = pw.length();
        final char[] chars = new char[len];

        for (int i = 0; i < len; ++i) {
            final int c = (pw.charAt(i)) ^ xormask;
            final int m1 = (c >> 4) & 0x0F0F;
            final int m2 = (c << 4) & 0xF0F0;

            chars[i] = (char) (m1 | m2);
        }

        return new String(chars);
    }

   /**
    * <p> Process meta data for the computed result set complementing the
    * current result set. </p>
    */
   private void tdsComputedResultToken()
      throws IOException, ProtocolException
   {
      int ciolumns = in.readShort();
      computedColumns = new ColInfo[ciolumns];

      // unique ID of the SQL statement to which the total column formats apply
      short id = in.readShort();

      // number of grouping columns in the SQL statement that generates totals
      int computeByCount = in.read();

      // skip column numbers (index in the COMPUTE clause, computeByCount times)
      in.skip( 2 * computeByCount );

      // load column meta data
      for( int i = 0; i < ciolumns; ++i )
      {
         ColInfo col = new ColInfo();
         computedColumns[i] = col;

         // read type of aggregate operator
         int type = in.read();

         switch( type )
         {
            case 0x09: // row count (bigint)
                       col.name = "count_big";
                       break;

            case 0x30: // standard deviation
                       col.name = "stdev";
                       break;

            case 0x31: // standard deviation of the population
                       col.name = "stdevp";
                       break;

            case 0x32: // variance
                       col.name = "var";
                       break;

            case 0x33: // variance of population
                       col.name = "varp";
                       break;

            case 0x4B: // row count (int)
                       col.name = "count";
                       break;

            case 0x4D: // sum of the row values
                       col.name = "sum";
                       break;

            case 0x4F: // average of the row values
                       col.name = "avg";
                       break;

            case 0x51: // minimum row value
                       col.name = "min";
                       break;

            case 0x52: // maximum value of the rows
                       col.name = "max";
                       break;

            default:
               throw new ProtocolException( "unsupported aggregation type 0x" + Integer.toHexString( type ) );
         }

         // load index of the aggregated column, starting from 1
         int columnIndex = in.readShort() - 1;
         col.name           += "(" + columns[columnIndex].name + ")";
         col.realName        = col.name;
         col.tableName       = columns[columnIndex].tableName;
         col.catalog         = columns[columnIndex].catalog;
         col.schema          = columns[columnIndex].schema;

         // user typeID of the data type of the column, 0x0000 with the exceptions of TIMESTAMP (0x0050) and alias types (greater than 0x00FF)
         col.userType        = in.readShort();

         // process flags
         int flags = in.readShort();
         col.nullable        = ( ( flags & 0x01 ) != 0 ) ? ResultSetMetaData.columnNullable : ResultSetMetaData.columnNoNulls;
         col.isCaseSensitive = ( flags & 0X02 ) != 0;
         col.isIdentity      = ( flags & 0x10 ) != 0;
         col.isWriteable     = ( flags & 0x0C ) != 0;
         // REVIEW: implement col.isComputed?

         // load type information
         TdsData.readType( in, col );

         // [TABLENAME] - table name field: SHOULD never be sent, SQL statements
         // that generate totals exclude NTEXT/TEXT/IMAGE

         // read column name length and column name, should be empty
         int clen = in.read();
         in.readString( clen );
      }
   }

   /**
    * <p> Process computed row data. </p>
    */
   private void tdsComputedRowToken()
      throws IOException, ProtocolException, SQLException
   {
      // unique ID of the SQL statement that created the that generated the totals
      short id = in.readShort();

      computedRowData = new Object[computedColumns.length];

      // load computed result
      for( int i = 0; i < computedRowData.length; i ++ )
      {
         computedRowData[i] = TdsData.readData( connection, in, computedColumns[i] );
      }
   }

   /**
    * <p> Checks whether the <code>os.name</code> system property contains
    * "windows". </p>
    */
   static boolean isWindowsOS()
   {
      return System.getProperty( "os.name" ).toLowerCase().contains( "windows" );
   }

   /**
    * Initializes the GSS context and creates the initial token.
    */
   private byte[] createGssToken()
      throws GSSException, UnknownHostException
   {
      GSSManager manager = GSSManager.getInstance();

      // Oids for Kerberos5
      Oid mech = new Oid( "1.2.840.113554.1.2.2" );
      Oid nameType = new Oid( "1.2.840.113554.1.2.2.1" );

      // Canonicalize hostname to create SPN like MIT Kerberos does
      String host = InetAddress.getByName( socket.getHost() ).getCanonicalHostName();
      int port = socket.getPort();

      GSSName serverName = manager.createName( "MSSQLSvc/" + host + ":" + port, nameType );

      Logger.println( "GSS: Using SPN " + serverName );

      _gssContext = manager.createContext( serverName, mech, null, GSSContext.DEFAULT_LIFETIME );
      _gssContext.requestMutualAuth( true );  // FIXME: may fail, check via _gssContext.getMutualAuthState()
      _gssContext.requestCredDeleg(true);

      byte[] token = _gssContext.initSecContext( new byte[0], 0, 0 );
      Logger.println( "GSS: Created GSS token (length: " + token.length + ")" );

      return token;
   }

}<|MERGE_RESOLUTION|>--- conflicted
+++ resolved
@@ -4127,36 +4127,21 @@
         try {
             if (timeOut > 0) {
                 // Start a query timeout timer
-<<<<<<< HEAD
-                timer = TimerThread.getInstance().setTimer(timeOut * 1000, () -> TdsCore.this.cancel(true));
-=======
                 timer = TimerThread.getInstance().setTimer(timeOut * 1000,
-                        new TimerThread.TimerListener() {
-                            public void timerExpired() {
-                                TdsCore.this.cancel(true);
-                                if (CLOSE_SOCKET_ON_QUERY_TIMEOUT) {
-                                    try {
-                                        forceCloseSocket();
-                                    }
-                                    catch (Exception ex) {}
-                                }            
+                        () -> {
+                            TdsCore.this.cancel(true);
+                            if (connection.isCloseSocketOnTimeout()) {
+                                try {
+                                    forceCloseSocket();
+                                }
+                                catch (Exception ex) {}
                             }
                         });
->>>>>>> 8a0bfbd7
             }
             in.peek();
         } finally {
             if (timer != null) {
                 if (!TimerThread.getInstance().cancelTimer(timer)) {
-<<<<<<< HEAD
-                    if (connection.isCloseSocketOnTimeout()) {
-                        try {
-                            forceCloseSocket();
-                        }
-                        catch (Exception ex) {}
-                    }
-=======
->>>>>>> 8a0bfbd7
                     throw new SQLTimeoutException(
                           Messages.get("error.generic.timeout"), "HYT00");
                 }
